#!/usr/bin/env python

"""
Initialise application.

@author: Chris Scott

"""
import sys

<<<<<<< HEAD
from PySide import QtGui
=======
from PyQt4 import QtGui, QtCore
>>>>>>> d58f286d

from CDJSVis import mainWindow
from CDJSVis.visutils.utilities import iconPath, imagePath

################################################################################

def main():
    # application
    app = QtGui.QApplication(sys.argv)
    app.setOrganizationName("chrisdjscott")
    app.setApplicationName("CDJSVis")
    
    # display splash screen
    splash_pix = QtGui.QPixmap(imagePath("splash_loading.png"))
    splash = QtGui.QSplashScreen(splash_pix, QtCore.Qt.WindowStaysOnTopHint)
    splash.setMask(splash_pix.mask())
    splash.show()
    app.processEvents()
    
    # main window
    mw = mainWindow.MainWindow()
    mw.setWindowIcon(QtGui.QIcon(iconPath("CDJSVis.ico")))
    
    sys.exit(app.exec_())

################################################################################

if __name__ == '__main__':
    main()<|MERGE_RESOLUTION|>--- conflicted
+++ resolved
@@ -8,11 +8,7 @@
 """
 import sys
 
-<<<<<<< HEAD
-from PySide import QtGui
-=======
-from PyQt4 import QtGui, QtCore
->>>>>>> d58f286d
+from PySide import QtGui, QtCore
 
 from CDJSVis import mainWindow
 from CDJSVis.visutils.utilities import iconPath, imagePath
