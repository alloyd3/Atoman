--- conflicted
+++ resolved
@@ -25,11 +25,7 @@
 static int identifySplitInterstitialsNew(int, int *, int, int *, int *, double *, double *, int *, double *, int *, double);
 static int refineDefectsUsingAcna(int, int *, int, int *, double, int *, double *, double *, double *, double *, int, int *);
 static int compare_two_nebs(const void *, const void *);
-<<<<<<< HEAD
-static int checkVacancyRecursive(int, int, int *, int *, int *, struct NeighbourList2 *, struct NeighbourList2 *, int *, int *);
 static int checkVacancyACNARecursive(int, int, int *, int *, int *, struct NeighbourList2 *, struct NeighbourList2 *, int *, int *);
-=======
->>>>>>> 5b1f9668
 
 
 /*******************************************************************************
@@ -536,108 +532,6 @@
 }
 
 /*******************************************************************************
-<<<<<<< HEAD
- * check if vacancy is linked to an ACNA interstitial
- *******************************************************************************/
-static int checkVacancyACNARecursive(int vacIndex, int numChanges, int *vacs, int *ints, int *acnaInts, struct NeighbourList2 *nebListVacs,
-        struct NeighbourList2 *nebListInts, int *vacMask, int *intMask)
-{
-    int i, foundNeb;
-    struct NeighbourList2 vacNebs;
-    int numVacNebs, nebIndex = -1;
-    
-    
-    /* return if this vacancy has already been checked */
-    if (vacMask[vacIndex]) return numChanges;
-
-    /* we are checking this vacancy now */
-    vacMask[vacIndex] = 1;
-    
-    /* list of neighbouring interstitials for this vacancy */
-    vacNebs = nebListVacs[vacIndex];
-    numVacNebs = vacNebs.neighbourCount;
-    
-    /* skip if doesn't have any neighbouring interstitials */
-    if (numVacNebs < 1) return numChanges;
-
-#ifdef DEBUGACNA
-    printf("DEFECTSC: Start checking vacancy %d (num int nebs %d)\n", vacIndex, numVacNebs);
-#endif
-
-    /* we loop over the neighbouring interstitials of this vacancy until we
-     * we find a suitable neighbour or we run out of neighbours
-     */
-    i = 0;
-    foundNeb = 0;
-    while (foundNeb == 0 && i < numVacNebs)
-    {
-        int j;
-        struct Neighbour vacNeb = vacNebs.neighbour[i];
-        struct NeighbourList2 intNebs = nebListInts[vacNeb.index];
-        int numIntNebs = intNebs.neighbourCount;
-        
-        /* check if this interstitial is closest to this vacancy */
-        j = 0;
-        while (intMask[vacNeb.index] == 0 && foundNeb == 0 && j < numIntNebs)
-        {
-            struct Neighbour intNeb = intNebs.neighbour[j];
-            int vacIndex2 = intNeb.index;
-            
-            /* not the closest, so we check the vacancy that is closer */
-            if (vacIndex2 != vacIndex)
-            {
-#ifdef DEBUGACNA
-                printf("DEFECTSC: Need to check vacancy %d first (interstitial %d)\n", vacIndex2, vacNeb.index);
-#endif
-
-                /* call self */
-                numChanges = checkVacancyACNARecursive(vacIndex2, numChanges, vacs, ints, acnaInts, nebListVacs, nebListInts, vacMask, intMask);
-            }
-            /* it is the closest, so we store it as possible split int atom with this vacancy */
-            else 
-            {
-                foundNeb = 1;
-                nebIndex = vacNeb.index;
-            }
-            
-            j++;
-        }
-        
-        i++;
-    }
-    
-    /* check if this is a split interstitial */
-    if (foundNeb)
-    {
-        int intIndex = acnaInts[nebIndex];
-        
-#ifdef DEBUGACNA
-        printf("DEFECTSC: Vacancy %d combines with interstitial %d\n", vacIndex, intIndex);
-#endif
-
-        /* remove from vacancies array */
-        vacs[vacIndex] = -1;
-
-        /* remove from interstitials array */
-        ints[intIndex] = -1;
-
-        /* set mask */
-        intMask[nebIndex] = 1;
-        
-        numChanges++;
-    }
-    
-    return numChanges;
-}
-
-/*******************************************************************************
- * Use ACNA to refine the defects.
- * 
- * First we make a list of all interstitials that have the ideal ACNA value.
- * Next we build lists of neighbours for ints and vacs and sort these lists.
- * Looping over vacancies we find the closest int that is not closer to another
- * vac and mark as normal atoms
-=======
  * identify split interstitials
  *******************************************************************************/
 //static int
@@ -853,8 +747,106 @@
 //}
 
 /*******************************************************************************
- * Use ACNA to refine the defects
->>>>>>> 5b1f9668
+ * check if vacancy is linked to an ACNA interstitial
+ *******************************************************************************/
+static int checkVacancyACNARecursive(int vacIndex, int numChanges, int *vacs, int *ints, int *acnaInts, struct NeighbourList2 *nebListVacs,
+        struct NeighbourList2 *nebListInts, int *vacMask, int *intMask)
+{
+    int i, foundNeb;
+    struct NeighbourList2 vacNebs;
+    int numVacNebs, nebIndex = -1;
+    
+    
+    /* return if this vacancy has already been checked */
+    if (vacMask[vacIndex]) return numChanges;
+
+    /* we are checking this vacancy now */
+    vacMask[vacIndex] = 1;
+    
+    /* list of neighbouring interstitials for this vacancy */
+    vacNebs = nebListVacs[vacIndex];
+    numVacNebs = vacNebs.neighbourCount;
+    
+    /* skip if doesn't have any neighbouring interstitials */
+    if (numVacNebs < 1) return numChanges;
+
+#ifdef DEBUGACNA
+    printf("DEFECTSC: Start checking vacancy %d (num int nebs %d)\n", vacIndex, numVacNebs);
+#endif
+
+    /* we loop over the neighbouring interstitials of this vacancy until we
+     * we find a suitable neighbour or we run out of neighbours
+     */
+    i = 0;
+    foundNeb = 0;
+    while (foundNeb == 0 && i < numVacNebs)
+    {
+        int j;
+        struct Neighbour vacNeb = vacNebs.neighbour[i];
+        struct NeighbourList2 intNebs = nebListInts[vacNeb.index];
+        int numIntNebs = intNebs.neighbourCount;
+        
+        /* check if this interstitial is closest to this vacancy */
+        j = 0;
+        while (intMask[vacNeb.index] == 0 && foundNeb == 0 && j < numIntNebs)
+        {
+            struct Neighbour intNeb = intNebs.neighbour[j];
+            int vacIndex2 = intNeb.index;
+            
+            /* not the closest, so we check the vacancy that is closer */
+            if (vacIndex2 != vacIndex)
+            {
+#ifdef DEBUGACNA
+                printf("DEFECTSC: Need to check vacancy %d first (interstitial %d)\n", vacIndex2, vacNeb.index);
+#endif
+
+                /* call self */
+                numChanges = checkVacancyACNARecursive(vacIndex2, numChanges, vacs, ints, acnaInts, nebListVacs, nebListInts, vacMask, intMask);
+            }
+            /* it is the closest, so we store it as possible split int atom with this vacancy */
+            else 
+            {
+                foundNeb = 1;
+                nebIndex = vacNeb.index;
+            }
+            
+            j++;
+        }
+        
+        i++;
+    }
+    
+    /* check if this is a split interstitial */
+    if (foundNeb)
+    {
+        int intIndex = acnaInts[nebIndex];
+        
+#ifdef DEBUGACNA
+        printf("DEFECTSC: Vacancy %d combines with interstitial %d\n", vacIndex, intIndex);
+#endif
+
+        /* remove from vacancies array */
+        vacs[vacIndex] = -1;
+
+        /* remove from interstitials array */
+        ints[intIndex] = -1;
+
+        /* set mask */
+        intMask[nebIndex] = 1;
+        
+        numChanges++;
+    }
+    
+    return numChanges;
+}
+
+/*******************************************************************************
+ * Use ACNA to refine the defects.
+ * 
+ * First we make a list of all interstitials that have the ideal ACNA value.
+ * Next we build lists of neighbours for ints and vacs and sort these lists.
+ * Looping over vacancies we find the closest int that is not closer to another
+ * vac and mark as normal atoms
  *******************************************************************************/
 static int
 refineDefectsUsingAcna(int NVacancies, int *vacancies, int NInterstitials, int *interstitials, double vacancyRadius,
