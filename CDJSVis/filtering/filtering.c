--- conflicted
+++ resolved
@@ -25,13 +25,10 @@
 static PyObject* voronoiNeighboursFilter(PyObject*, PyObject*);
 static PyObject* coordNumFilter(PyObject*, PyObject*);
 static PyObject* displacementFilter(PyObject*, PyObject*);
-<<<<<<< HEAD
 static PyObject* slipFilter(PyObject*, PyObject*);
-=======
 static PyObject* genericScalarFilter(PyObject *, PyObject *);
 static PyObject* cropDefectsFilter(PyObject *self, PyObject *args);
 static PyObject* sliceDefectsFilter(PyObject *self, PyObject *args);
->>>>>>> 59889ae3
 
 
 /*******************************************************************************
@@ -51,13 +48,10 @@
     {"voronoiNeighboursFilter", voronoiNeighboursFilter, METH_VARARGS, "Voronoi neighbours filter"},
     {"coordNumFilter", coordNumFilter, METH_VARARGS, "Coordination number filter"},
     {"displacementFilter", displacementFilter, METH_VARARGS, "Displacement filter"},
-<<<<<<< HEAD
     {"slipFilter", slipFilter, METH_VARARGS, "Slip filter"},
-=======
     {"genericScalarFilter", genericScalarFilter, METH_VARARGS, "Generic scalar filter"},
     {"cropDefectsFilter", cropDefectsFilter, METH_VARARGS, "Crop defects filter"},
     {"sliceDefectsFilter", sliceDefectsFilter, METH_VARARGS, "Slice defects filter"},
->>>>>>> 59889ae3
     {NULL, NULL, 0, NULL}
 };
 
