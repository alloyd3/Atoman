--- conflicted
+++ resolved
@@ -1,7 +1,6 @@
 <html><head><title>CDJSVis - Changelog</title></head>
 <body>
 
-<<<<<<< HEAD
 <p><strong>v0.11</strong></p>
 <ul>
 <li>Add context menu to systems list widget</li>
@@ -14,11 +13,11 @@
 <li>Reset counters (number visible) when removing actors from filter list</li>
 <li>Automatically run filter lists on systems with less than 5000 atoms</li>
 <li>Add option to reload a system (if you edit a lattice file that has already been loaded)</li>
-=======
+</ul>
+
 <p><strong>v0.10.1</strong></p>
 <ul>
 <li>Add 'invert selection' option to crop filter</li>
->>>>>>> 475d2a71
 </ul>
 
 <p><strong>v0.10</strong></p>
