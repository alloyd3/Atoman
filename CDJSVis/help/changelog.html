--- conflicted
+++ resolved
@@ -39,11 +39,7 @@
 <li>Always look for roulette file (not just in sequencer)</li>
 <li>Added coordination number filter</li>
 <li>Tidied up menus and toolbars</li>
-<<<<<<< HEAD
-<li>Converted all C libraries to use ctypes instead of SWIG</li>
-=======
 <li>Convert C libraries from SWIG to ctypes</li>
->>>>>>> d58f286d
 </ul>
 
 <p><strong>v0.4.2</strong>
