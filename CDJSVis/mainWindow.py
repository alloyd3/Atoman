--- conflicted
+++ resolved
@@ -635,44 +635,6 @@
         if os.path.exists("lbomd.IN"):
             f = open("lbomd.IN")
             
-<<<<<<< HEAD
-            f.readline()
-            f.readline()
-            f.readline()
-            
-            line = f.readline().strip()
-            array = line.split()
-            simIdentity = array[0]
-            
-            line = f.readline().strip()
-            array = line.split()
-            PBC = [0]*3
-            PBC[0] = int(array[0])
-            PBC[1] = int(array[1])
-            PBC[2] = int(array[2])
-            
-#            self.mainToolbar.inputTab.LBOMDPage.LBOMDInputLabel.setText("%s%04d.xyz" % (simIdentity, 0))
-            self.mainToolbar.inputTab.lbomdXyzWidget_input.updateFileLabelCustom("%s%04d.xyz" % (simIdentity, 0), isRef=False)
-            self.mainToolbar.outputPage.imageTab.imageSequenceTab.fileprefix.setText(simIdentity)
-            
-            if PBC[0]:
-                self.mainToolbar.inputTab.PBCXCheckBox.setCheckState(QtCore.Qt.Checked)
-            
-            else:
-                self.mainToolbar.inputTab.PBCXCheckBox.setCheckState(QtCore.Qt.Unchecked)
-            
-            if PBC[1]:
-                self.mainToolbar.inputTab.PBCYCheckBox.setCheckState(QtCore.Qt.Checked)
-            
-            else:
-                self.mainToolbar.inputTab.PBCYCheckBox.setCheckState(QtCore.Qt.Unchecked)
-            
-            if PBC[2]:
-                self.mainToolbar.inputTab.PBCZCheckBox.setCheckState(QtCore.Qt.Checked)
-            
-            else:
-                self.mainToolbar.inputTab.PBCZCheckBox.setCheckState(QtCore.Qt.Unchecked)
-=======
             try:
                 f.readline()
                 f.readline()
@@ -727,7 +689,6 @@
             
             finally:
                 f.close()
->>>>>>> d58f286d
     
     def postFileLoaded(self, fileType, state, filename, extension):
         """
