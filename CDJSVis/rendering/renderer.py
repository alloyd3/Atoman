--- conflicted
+++ resolved
@@ -1088,11 +1088,7 @@
         atomsGlyph.SetInputData(atomsPolyData)
         atomsGlyph.SetScaleFactor(1.0)
         atomsGlyph.SetScaleModeToDataScalingOff()
-<<<<<<< HEAD
- 
-=======
-
->>>>>>> 446df83e
+
         atomsMapper = vtk.vtkPolyDataMapper()
         atomsMapper.SetInputConnection(atomsGlyph.GetOutputPort())
         atomsMapper.SetLookupTable(lut)
@@ -1106,14 +1102,8 @@
         
         t1s.append(time.time() - t1)
         
-<<<<<<< HEAD
-        if False:
-            logger.debug("Adding arrows for vectors: 'Testing'")
-            logger.debug("Size of vectors = %d", lattice.specieCount[i])
-=======
         if True:
             logger.debug("Adding arrows for vector data: 'Testing'")
->>>>>>> 446df83e
             
             # TEST ADDING VECTORS
             # create vectors
@@ -1129,27 +1119,16 @@
 
             # arrow source
             arrowSource = vtk.vtkArrowSource()
-<<<<<<< HEAD
-            arrowSource.Update()
-            
-=======
-
->>>>>>> 446df83e
+
             # glyph
             arrowGlyph = vtk.vtkGlyph3D()
             arrowGlyph.SetSourceConnection(arrowSource.GetOutputPort())
             arrowGlyph.OrientOn()
             arrowGlyph.SetVectorModeToUseVector()
-<<<<<<< HEAD
             arrowGlyph.SetInputData(arrowPolyData)
-            arrowGlyph.Update()
-            
-=======
-            arrowGlyph.SetInput(arrowPolyData)
             arrowGlyph.SetScaleFactor(1.0)
             arrowGlyph.SetScaleModeToDataScalingOff()
 
->>>>>>> 446df83e
             # mapper
             arrowMapper = vtk.vtkPolyDataMapper()
             arrowMapper.SetInputConnection(arrowGlyph.GetOutputPort())
