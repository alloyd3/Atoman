SHELL = /bin/sh

################################################################################
# ARCHITECTURE DEPENDENT SECTION
# Generally the only problem with the settings below is the INCLUDE path
# which needs to include the python and numpy directories
################################################################################

# attempt to autodetect options

# mac, assumes latest macports python being used and setup correctly
ifeq (Darwin, $(shell uname -s))
    # compiler flags
    CCLINKFLAGS =   -bundle -flat_namespace -undefined suppress
	CCFLAGS =  -c -O3 -fPIC
	CC = gcc
    
    # which python version are we using (includes are different)
    ifeq (2.7.3, $(shell python -V 2>&1 | awk '{ gsub(/Python /,""); print }'))
        INCLUDES = -I/opt/local/Library/Frameworks/Python.framework/Versions/2.7/include/python2.7 -I/opt/local/Library/Frameworks/Python.framework/Versions/2.7/lib/python2.7/site-packages/numpy/core/include
    endif
    ifeq (2.6.6, $(shell python -V 2>&1 | awk '{ gsub(/Python /,""); print }'))
        INCLUDES = -I/opt/local/Library/Frameworks/Python.framework/Versions/2.6/include/python2.6 -I/opt/local/Library/Frameworks/Python.framework/Versions/2.6/lib/python2.6/site-packages/numpy/core/include
    endif
endif
    
# linux - ubuntu or hydra
ifeq (Linux, $(shell uname -s))
    # compiler flags
    CCLINKFLAGS =   -shared -flat_namespace
	CCFLAGS = -c -O3 -fPIC
	CC = gcc
	
	# different includes depending on OS
	# default, eg Ubuntu
	INCLUDES = -I/usr/include/python2.7/
	
	# modify for hydra
    ifeq (hydra3, $(shell uname -n))
        CCFLAGS += -std=c99
        INCLUDES = -I/home/ma/macdjs/Applications/local/include/python2.7/ -I/home/ma/macdjs/Applications/local/lib/python2.7/site-packages/numpy/core/include
    endif
endif

SWIG := swig -python

################################################################################
# SHOULD NOT NEED TO CHANGE BELOW THIS LINE
################################################################################

SHOBJECTS = *.o=.so
OBJECTS = ${COBJECTS:.c=.o}
COBJECTS = *.c
<<<<<<< HEAD
SWIGSOURCE = input_c.i filtering_c.i defects_c.i clusters_c.i output_c.i vectors.i picker_c.i

all : _input_c.so _filtering_c.so _defects_c.so _clusters_c.so _output_c.so _vectors.so _picker_c.so
=======
SWIGSOURCE = input_c.i defects_c.i clusters_c.i output_c.i vectors.i picker_c.i rdf.i

all : _input_c.so _defects_c.so _clusters_c.so _output_c.so _vectors.so _picker_c.so _rdf.so
>>>>>>> 500249e3

# create object file
_input_c.so : input_c_wrap.o input_c.o
	$(CC) $(CCLINKFLAGS) input_c_wrap.o input_c.o -o _input_c.so

_output_c.so : output_c_wrap.o output_c.o
	$(CC) $(CCLINKFLAGS) output_c_wrap.o output_c.o -o _output_c.so

_defects_c.so : defects_c_wrap.o defects_c.o boxeslib.o utilities.o
	$(CC) $(CCLINKFLAGS) defects_c.o defects_c_wrap.o boxeslib.o utilities.o -o _defects_c.so

_clusters_c.so : clusters_c_wrap.o clusters_c.o boxeslib.o utilities.o
	$(CC) $(CCLINKFLAGS) clusters_c.o clusters_c_wrap.o boxeslib.o utilities.o -o _clusters_c.so

_vectors.so : vectors_wrap.o vectors.o utilities.o
	$(CC) $(CCLINKFLAGS) vectors.o vectors_wrap.o utilities.o -o _vectors.so

_picker_c.so : picker_c_wrap.o picker_c.o utilities.o boxeslib.o
	$(CC) $(CCLINKFLAGS) picker_c.o picker_c_wrap.o utilities.o boxeslib.o -o _picker_c.so

# compile module
input_c.o : input_c.c 
	$(CC) $(CCFLAGS) $(INCLUDES) input_c.c 

output_c.o : output_c.c 
	$(CC) $(CCFLAGS) $(INCLUDES) output_c.c 

filtering_c.o : filtering_c.c 
	$(CC) $(CCFLAGS) $(INCLUDES) filtering_c.c 

defects_c.o : defects_c.c
	$(CC) $(CCFLAGS) $(INCLUDES) defects_c.c 

clusters_c.o : clusters_c.c
	$(CC) $(CCFLAGS) $(INCLUDES) clusters_c.c 

boxeslib.o : boxeslib.c
	$(CC) $(CCFLAGS) $(INCLUDES) boxeslib.c 

utilities.o : utilities.c
	$(CC) $(CCFLAGS) $(INCLUDES) utilities.c

vectors.o : vectors.c
	$(CC) $(CCFLAGS) $(INCLUDES) vectors.c

picker_c.o : picker_c.c
	$(CC) $(CCFLAGS) $(INCLUDES) picker_c.c

# generate and compile swig wrapper
input_c_wrap.o : input_c.i 
	$(SWIG) input_c.i
	$(CC) $(CCFLAGS) $(INCLUDES) input_c_wrap.c 

output_c_wrap.o : output_c.i 
	$(SWIG) output_c.i
	$(CC) $(CCFLAGS) $(INCLUDES) output_c_wrap.c 

defects_c_wrap.o : defects_c.i
	$(SWIG) defects_c.i
	$(CC) $(CCFLAGS) $(INCLUDES) defects_c_wrap.c 

clusters_c_wrap.o : clusters_c.i
	$(SWIG) clusters_c.i
	$(CC) $(CCFLAGS) $(INCLUDES) clusters_c_wrap.c

vectors_wrap.o : vectors.i
	$(SWIG) vectors.i
	$(CC) $(CCFLAGS) $(INCLUDES) vectors_wrap.c

picker_c_wrap.o : picker_c.i
	$(SWIG) picker_c.i
	$(CC) $(CCFLAGS) $(INCLUDES) picker_c_wrap.c

# clean
clean:
	rm  -f *.o *.so *_wrap.c *.pyc $(SWIGSOURCE:.i=.py)
	
<|MERGE_RESOLUTION|>--- conflicted
+++ resolved
@@ -51,15 +51,9 @@
 SHOBJECTS = *.o=.so
 OBJECTS = ${COBJECTS:.c=.o}
 COBJECTS = *.c
-<<<<<<< HEAD
-SWIGSOURCE = input_c.i filtering_c.i defects_c.i clusters_c.i output_c.i vectors.i picker_c.i
+SWIGSOURCE = input_c.i defects_c.i clusters_c.i output_c.i vectors.i picker_c.i
 
-all : _input_c.so _filtering_c.so _defects_c.so _clusters_c.so _output_c.so _vectors.so _picker_c.so
-=======
-SWIGSOURCE = input_c.i defects_c.i clusters_c.i output_c.i vectors.i picker_c.i rdf.i
-
-all : _input_c.so _defects_c.so _clusters_c.so _output_c.so _vectors.so _picker_c.so _rdf.so
->>>>>>> 500249e3
+all : _input_c.so _defects_c.so _clusters_c.so _output_c.so _vectors.so _picker_c.so
 
 # create object file
 _input_c.so : input_c_wrap.o input_c.o
