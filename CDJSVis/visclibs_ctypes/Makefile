SHELL = /bin/sh

################################################################################
# ARCHITECTURE DEPENDENT SECTION
# Generally the only problem with the settings below is the INCLUDE path
# which needs to include the python and numpy directories
################################################################################

# attempt to autodetect options

# mac, assumes latest macports python being used and setup correctly
ifeq (Darwin, $(shell uname -s))
    # compiler flags
    CCLINKFLAGS =   -bundle #-flat_namespace -undefined suppress
	CCFLAGS =  -c -O3 -fPIC
	CC = gcc
    INCLUDES = 
endif
    
# linux - ubuntu or hydra
ifeq (Linux, $(shell uname -s))
    # compiler flags
    CCLINKFLAGS =   -shared -flat_namespace
	CCFLAGS = -c -O3 -fPIC
	CC = gcc
	
	# different includes depending on OS
	# default, eg Ubuntu
	INCLUDES = -I/usr/include/python2.7/
	
	# modify for hydra
    ifeq (hydra3, $(shell uname -n))
        CCFLAGS += -std=c99
    endif
endif

################################################################################
# SHOULD NOT NEED TO CHANGE BELOW THIS LINE
################################################################################

SHOBJECTS = *.o=.so
OBJECTS = ${COBJECTS:.c=.o}
COBJECTS = *.c

ifeq (Darwin, $(shell uname -s))
	LIBSUFFIX = dylib
endif
ifeq (Linux, $(shell uname -s))
	LIBSUFFIX = so
endif

<<<<<<< HEAD
LIBFILES = _bonds.$(LIBSUFFIX) _rdf.$(LIBSUFFIX)
=======
LIBFILES = _bonds.$(LIBSUFFIX) _filtering.$(LIBSUFFIX)
>>>>>>> 500249e3

# target
all : $(LIBFILES)

# create object file
_bonds.$(LIBSUFFIX) : bonds.o
	$(CC) $(CCLINKFLAGS) bonds.o ../visclibs/boxeslib.o ../visclibs/utilities.o -o _bonds.$(LIBSUFFIX)

<<<<<<< HEAD
_rdf.$(LIBSUFFIX) : rdf.o
	$(CC) $(CCLINKFLAGS) rdf.o ../visclibs/boxeslib.o ../visclibs/utilities.o -o _rdf.$(LIBSUFFIX)
=======
_filtering.$(LIBSUFFIX) : filtering.o
	$(CC) $(CCLINKFLAGS) filtering.o ../visclibs/utilities.o -o _filtering.$(LIBSUFFIX)
>>>>>>> 500249e3

# compile module
bonds.o : bonds.c 
	$(CC) $(CCFLAGS) $(INCLUDES) bonds.c

rdf.o : rdf.c 
	$(CC) $(CCFLAGS) $(INCLUDES) rdf.c

filtering.o : filtering.c 
	$(CC) $(CCFLAGS) $(INCLUDES) filtering.c 

# clean
clean:
	rm  -f *.o *.so *_wrap.c *.pyc *.dylib<|MERGE_RESOLUTION|>--- conflicted
+++ resolved
@@ -49,11 +49,7 @@
 	LIBSUFFIX = so
 endif
 
-<<<<<<< HEAD
-LIBFILES = _bonds.$(LIBSUFFIX) _rdf.$(LIBSUFFIX)
-=======
-LIBFILES = _bonds.$(LIBSUFFIX) _filtering.$(LIBSUFFIX)
->>>>>>> 500249e3
+LIBFILES = _bonds.$(LIBSUFFIX) _filtering.$(LIBSUFFIX) _rdf.$(LIBSUFFIX)
 
 # target
 all : $(LIBFILES)
@@ -62,13 +58,11 @@
 _bonds.$(LIBSUFFIX) : bonds.o
 	$(CC) $(CCLINKFLAGS) bonds.o ../visclibs/boxeslib.o ../visclibs/utilities.o -o _bonds.$(LIBSUFFIX)
 
-<<<<<<< HEAD
 _rdf.$(LIBSUFFIX) : rdf.o
 	$(CC) $(CCLINKFLAGS) rdf.o ../visclibs/boxeslib.o ../visclibs/utilities.o -o _rdf.$(LIBSUFFIX)
-=======
+
 _filtering.$(LIBSUFFIX) : filtering.o
 	$(CC) $(CCLINKFLAGS) filtering.o ../visclibs/utilities.o -o _filtering.$(LIBSUFFIX)
->>>>>>> 500249e3
 
 # compile module
 bonds.o : bonds.c 
