--- conflicted
+++ resolved
@@ -90,11 +90,7 @@
         # add the top set of buttons
         
         # visibility of filter list
-<<<<<<< HEAD
-        self.visibleButton = QtWidgets.QPushButton(QtGui.QIcon(iconPath("eye-ava.svg")), "")
-=======
-        self.visibleButton = QtGui.QPushButton(QtGui.QIcon(iconPath("eye-ava.png")), "")
->>>>>>> e90abfc4
+        self.visibleButton = QtWidgets.QPushButton(QtGui.QIcon(iconPath("eye-ava.png")), "")
         self.visibleButton.setFixedWidth(35)
         self.visibleButton.setStatusTip("Visible")
         self.visibleButton.setToolTip("Visible")
@@ -110,11 +106,7 @@
         trashButton.clicked.connect(self.filterTab.removeFilterList)
         
         # drift compenstation
-<<<<<<< HEAD
-        self.driftCompButton = QtWidgets.QPushButton(QtGui.QIcon(iconPath("other/Drift.jpg")), "")
-=======
-        self.driftCompButton = QtGui.QPushButton(QtGui.QIcon(iconPath("other/Drift.png")), "")
->>>>>>> e90abfc4
+        self.driftCompButton = QtWidgets.QPushButton(QtGui.QIcon(iconPath("other/Drift.png")), "")
         self.driftCompButton.setStatusTip("Drift compensation")
         self.driftCompButton.setToolTip("Drift compensation")
         self.driftCompButton.setFixedWidth(35)
