
"""
Bonds options
-------------

Selecting "Draw bonds" will result in bonds being drawn between visible
atoms from this filter list. You must also select the bonds you want to
draw from the list (eg. "Pu-Pu" or "Pu-Ga").

The "Bond thickness" settings determine the size of the bonds when they are
rendered.  "VTK" is the onscreen rendering while "POV" is used during
POV-Ray rendering.

The "Number of sides" settings determines how many sides make up the tube
used to render the bond.  A higher setting will look better but will be
much slower to render and interact with.

"""
from __future__ import absolute_import
from __future__ import unicode_literals
import logging

from PyQt5 import QtGui, QtCore, QtWidgets


from ...visutils.utilities import iconPath
from six.moves import range


<<<<<<< HEAD
################################################################################

class BondListItem(QtWidgets.QListWidgetItem):
=======
class BondListItem(QtGui.QListWidgetItem):
>>>>>>> e90abfc4
    """
    Item in the bonds list widget.
    
    """
    def __init__(self, syma, symb):
        super(BondListItem, self).__init__()
        
        # add check box
        self.setFlags(self.flags() | QtCore.Qt.ItemIsUserCheckable)
        
        # don't allow it to be selected
        self.setFlags(self.flags() & ~QtCore.Qt.ItemIsSelectable)
        
        # set unchecked initially
        self.setCheckState(QtCore.Qt.Unchecked)
        
        # store bond pair
        self.syma = syma
        self.symb = symb
        
        # set text
        self.setText("%s - %s" % (syma, symb))


class BondsOptionsWindow(QtWidgets.QDialog):
    """
    Options dialog for drawing bonds.
    
    """
    modified = QtCore.pyqtSignal(str)
    
    def __init__(self, mainWindow, parent=None):
        super(BondsOptionsWindow, self).__init__(parent)
        
        self.setWindowFlags(self.windowFlags() | QtCore.Qt.WindowStaysOnTopHint)
        
        self.parent = parent
        
        self.setSizePolicy(QtWidgets.QSizePolicy.Minimum, QtWidgets.QSizePolicy.Minimum)
        
        self.setWindowTitle("Bonds options")
        self.setWindowIcon(QtGui.QIcon(iconPath("other/molecule1.png")))
        
        self.mainWindow = mainWindow
        
        # logger
        self.logger = logging.getLogger(__name__)
        
        # options
        self.drawBonds = False
        self.bondThicknessPOV = 0.2
        self.bondThicknessVTK = 0.2
        self.bondNumSides = 5
        
        # layout
        layout = QtWidgets.QVBoxLayout(self)
#        layout.setSpacing(0)
#        layout.setContentsMargins(0, 0, 0, 0)
        layout.setAlignment(QtCore.Qt.AlignTop)
        
        # draw bonds group box
        self.drawBondsGroup = QtWidgets.QGroupBox("Draw bonds")
        self.drawBondsGroup.setCheckable(True)
        self.drawBondsGroup.setChecked(False)
#         self.drawBondsGroup.setAlignment(QtCore.Qt.AlignCenter)
        self.drawBondsGroup.toggled.connect(self.drawBondsToggled)
        layout.addWidget(self.drawBondsGroup)
        
        self.groupLayout = QtWidgets.QVBoxLayout()
#        self.groupLayout.setSpacing(0)
#        self.groupLayout.setContentsMargins(0, 0, 0, 0)
        self.groupLayout.setAlignment(QtCore.Qt.AlignTop | QtCore.Qt.AlignHCenter)
        
        self.bondsList = QtWidgets.QListWidget(self)
        self.bondsList.setFixedHeight(100)
        self.bondsList.setFixedWidth(120)
        self.groupLayout.addWidget(self.bondsList)
        
        self.drawBondsGroup.setLayout(self.groupLayout)
        
        # thickness
        bondThicknessGroup = QtWidgets.QGroupBox("Bond thickness")
        bondThicknessGroup.setAlignment(QtCore.Qt.AlignCenter)
        bondThicknessLayout = QtWidgets.QVBoxLayout()
        bondThicknessGroup.setLayout(bondThicknessLayout)
        layout.addWidget(bondThicknessGroup)
        
        # vtk
        vtkThickSpin = QtWidgets.QDoubleSpinBox()
        vtkThickSpin.setMinimum(0.01)
        vtkThickSpin.setMaximum(10)
        vtkThickSpin.setSingleStep(0.01)
        vtkThickSpin.setValue(self.bondThicknessVTK)
        vtkThickSpin.valueChanged.connect(self.vtkThickChanged)
        
        row = QtWidgets.QHBoxLayout()
        row.addWidget(QtWidgets.QLabel("VTK:"))
        row.addWidget(vtkThickSpin)
        bondThicknessLayout.addLayout(row)
        
        # pov
        povThickSpin = QtWidgets.QDoubleSpinBox()
        povThickSpin.setMinimum(0.01)
        povThickSpin.setMaximum(10)
        povThickSpin.setSingleStep(0.01)
        povThickSpin.setValue(self.bondThicknessPOV)
        povThickSpin.valueChanged.connect(self.povThickChanged)
        
        row = QtWidgets.QHBoxLayout()
        row.addWidget(QtWidgets.QLabel("POV:"))
        row.addWidget(povThickSpin)
        bondThicknessLayout.addLayout(row)
        
        # thickness
        numSidesGroup = QtWidgets.QGroupBox("Number of sides")
        numSidesGroup.setAlignment(QtCore.Qt.AlignCenter)
        numSidesLayout = QtWidgets.QVBoxLayout()
        numSidesGroup.setLayout(numSidesLayout)
        layout.addWidget(numSidesGroup)
        
        # pov
        numSidesSpin = QtWidgets.QSpinBox()
        numSidesSpin.setMinimum(3)
        numSidesSpin.setMaximum(999)
        numSidesSpin.setSingleStep(1)
        numSidesSpin.setValue(self.bondNumSides)
        numSidesSpin.valueChanged.connect(self.numSidesChanged)
        
        row = QtWidgets.QHBoxLayout()
        row.addWidget(numSidesSpin)
        numSidesLayout.addLayout(row)
        
        # button box
        buttonBox = QtWidgets.QDialogButtonBox(QtWidgets.QDialogButtonBox.Close)
        buttonBox.rejected.connect(self.reject)
        layout.addWidget(buttonBox)
        
        # always refresh
        self.refresh()
    
    def numSidesChanged(self, val):
        """
        Number of sides changed.
        
        """
        self.bondNumSides = val
    
    def vtkThickChanged(self, val):
        """
        VTK thickness changed.
        
        """
        self.bondThicknessVTK = val
    
    def povThickChanged(self, val):
        """
        POV thickness changed.
        
        """
        self.bondThicknessPOV = val
    
    def drawBondsToggled(self, state):
        """
        Draw bonds changed.
        
        """
        self.drawBonds = state
        
        if self.drawBonds:
            text = "Bonds options: On"
        else:
            text = "Bonds options: Off"
        
        self.modified.emit(text)
    
    def refresh(self):
        """
        Refresh available bonds.
        
        Should be called whenever a new input is loaded!?
        If the species are the same don't change anything!?
        
        """
        inputState = self.parent.filterTab.inputState
        if inputState is None:
            return
        
        self.logger.debug("Refreshing bonds options (%d - %d)", self.parent.pipelinePage.pipelineIndex, self.parent.tab)
        
        specieList = inputState.specieList
        
        # set of added pairs
        currentPairs = set()
        
        # remove pairs that don't exist
        num = self.bondsList.count()
        for i in range(num - 1, -1, -1):
            item = self.bondsList.item(i)
            
            # make this 'and' so that if a lattice is missing one specie we still
            # keep the pair in case it comes back later...
            if item.syma not in specieList and item.symb not in specieList:
                self.logger.debug("  Removing bond option: %s - %s", item.syma, item.symb)
                self.bondsList.takeItem(i)  # does this delete it?
            
            else:
                currentPairs.add("%s - %s" % (item.syma, item.symb))
                currentPairs.add("%s - %s" % (item.symb, item.syma))
        
        # add pairs that aren't already added
        for i in range(len(inputState.specieList)):
            for j in range(i, len(inputState.specieList)):
                p1 = "%s - %s" % (specieList[i], specieList[j])
                p2 = "%s - %s" % (specieList[j], specieList[i])
                if p1 in currentPairs:
                    self.logger.debug("  Keeping bond option: %s", p1)
                
                elif p2 in currentPairs:
                    self.logger.debug("  Keeping bond option: %s", p2)
                
                else:
                    self.logger.debug("  Adding bond option: %s", p1)
                    item = BondListItem(specieList[i], specieList[j])
                    self.bondsList.addItem(item)
        
        # check if bonds should still be selected
        if self.drawBonds:
            haveChecked = False
            for i in range(self.bondsList.count()):
                item = self.bondsList.item(i)
                if item.checkState() == QtCore.Qt.Checked:
                    haveChecked = True
                    break
            
            if not haveChecked:
                self.drawBondsGroup.setChecked(False)<|MERGE_RESOLUTION|>--- conflicted
+++ resolved
@@ -27,13 +27,7 @@
 from six.moves import range
 
 
-<<<<<<< HEAD
-################################################################################
-
 class BondListItem(QtWidgets.QListWidgetItem):
-=======
-class BondListItem(QtGui.QListWidgetItem):
->>>>>>> e90abfc4
     """
     Item in the bonds list widget.
     
