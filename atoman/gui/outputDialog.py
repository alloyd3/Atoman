# -*- coding: utf-8 -*-

"""
The output tab for the main toolbar

@author: Chris Scott

"""
from __future__ import print_function
from __future__ import absolute_import
from __future__ import unicode_literals
import os
import shutil
import subprocess
import copy
import logging
import math
import functools
import datetime
import time

import numpy as np
from PyQt5 import QtGui, QtCore, QtWidgets

from PIL import Image

from ..visutils import utilities
from ..visutils import threading_vis
from ..visutils.utilities import iconPath
from . import genericForm
from ..plotting import rdf
from ..algebra import _vectors as vectors_c
from ..plotting import plotDialog
from . import utils
import six
from six.moves import range


class OutputDialog(QtWidgets.QDialog):
    def __init__(self, parent, mainWindow, width, index):
        super(OutputDialog, self).__init__(parent)
        
        self.parent = parent
        self.rendererWindow = parent
        self.mainToolbar = parent
        self.mainWindow = mainWindow
        self.width = width
        
        self.setWindowTitle("Output - Render window %d" % index)
        self.setModal(0)
        
        # size
        self.resize(QtCore.QSize(350, 600))
        
        # layout
        outputTabLayout = QtWidgets.QVBoxLayout(self)
        outputTabLayout.setContentsMargins(0, 0, 0, 0)
        outputTabLayout.setSpacing(0)
        outputTabLayout.setAlignment(QtCore.Qt.AlignTop)
        
        # add tab bar
        self.outputTypeTabBar = QtWidgets.QTabWidget(self)
        self.outputTypeTabBar.setSizePolicy(QtWidgets.QSizePolicy.Minimum, QtWidgets.QSizePolicy.Minimum)
        
        # add tabs to tab bar
        
        # image tab
        imageTabWidget = QtWidgets.QWidget()
        imageTabLayout = QtWidgets.QVBoxLayout(imageTabWidget)
        imageTabLayout.setContentsMargins(0, 0, 0, 0)
        
        self.imageTab = ImageTab(self, self.mainWindow, self.width)
        imageTabLayout.addWidget(self.imageTab)
        
        self.outputTypeTabBar.addTab(imageTabWidget, "Image")
        
        # file tab
        fileTabWidget = QtWidgets.QWidget()
        fileTabLayout = QtWidgets.QVBoxLayout(fileTabWidget)
        fileTabLayout.setContentsMargins(0, 0, 0, 0)
        
        self.fileTab = FileTab(self, self.mainWindow, self.width)
        fileTabLayout.addWidget(self.fileTab)
        self.outputTypeTabBar.addTab(fileTabWidget, "File")
        
        # plot tab
        self.plotTab = PlotTab(self.mainWindow, self.rendererWindow, parent=self)
        self.outputTypeTabBar.addTab(self.plotTab, "Plot")
        
        # add tab bar to layout
        outputTabLayout.addWidget(self.outputTypeTabBar)


class ScalarsHistogramOptionsForm(genericForm.GenericForm):
    """
    Main options form for scalars histograms
    
    """
    def __init__(self, parent, mainWindow, rendererWindow):
        super(ScalarsHistogramOptionsForm, self).__init__(parent, 0, "Histogram plot options")
        
        self.mainWindow = mainWindow
        self.rendererWindow = rendererWindow
        
        # current number of scalar plots
        self.numScalarsPlots = 0
        
        # current plots
        self.currentPlots = {}
        
        # add combo box
        self.scalarsCombo = QtWidgets.QComboBox()
        self.scalarsCombo.currentIndexChanged[int].connect(self.scalarsComboChanged)
        self.newRow().addWidget(self.scalarsCombo)
        
        # add stacked widget
        self.stackedWidget = QtWidgets.QStackedWidget()
        self.newRow().addWidget(self.stackedWidget)
        
        self.logger = logging.getLogger(__name__ + ".ScalarsHistogramOptionsForm")
    
    def scalarsComboChanged(self, index):
        """
        Scalars combo changed
        
        """
        self.stackedWidget.setCurrentIndex(index)
    
    def removeScalarPlotOptions(self):
        """
        Remove scalar plot options
        
        """
        self.logger.debug("Removing scalar plot options")
        for scalarsID in list(self.currentPlots.keys()):
            self.logger.debug(" Removing: '%s'", scalarsID)
            form = self.currentPlots.pop(scalarsID)
            self.stackedWidget.removeWidget(form)
            form.deleteLater()
            self.scalarsCombo.removeItem(0)
        
        self.numScalarsPlots = 0
    
    def addAtomPropertyPlotOptions(self):
        """
        Add atom property plot options
        
        """
        self.logger.debug("Adding atom property plot options")
        
        # get current pipeline page
        pp = self.rendererWindow.getCurrentPipelinePage()
        ppindex = pp.pipelineIndex
        lattice = pp.inputState
        
        # add charge plot option
        scalarsArray = lattice.charge
        if np.min(scalarsArray) == 0 == np.max(scalarsArray):
            self.logger.debug(" Skipping charge: all zero")
        else:
            self.logger.debug(" Adding charge plot")
            scalarsName = "Charge"
            scalarsID = "%s (%d)" % (scalarsName, ppindex)
            self.addScalarPlotOptions(scalarsID, scalarsName, scalarsArray)
    
    def addScalarPlotOptions(self, scalarsID, scalarsName, scalarsArray):
        """
        Add plot for scalar 'name'
        
        """
        # don't add duplicates (should never happen anyway)
        if scalarsID in self.currentPlots:
            return
        
        # don't add empty arrays
        if not len(scalarsArray):
            return
        
        self.logger.debug("Adding scalar plot option: '%s'", scalarsID)
        
        # create form
        form = GenericHistogramPlotForm(self, scalarsID, scalarsName, scalarsArray)
        
        # add to stacked widget
        self.stackedWidget.addWidget(form)
        
        # add to combo box
        self.scalarsCombo.addItem(scalarsID)
        
        # store in dict
        self.currentPlots[scalarsID] = form
        
        # number of plots
        self.numScalarsPlots += 1
    
    def refreshScalarPlotOptions(self):
        """
        Refresh plot options
        
        * Called after pipeline page has run filters/single filter has run
        * loops over all filter lists under pipeline page, adding plots for all scalars
        * plots named after pipeline index and filter list index
        * also called when renderWindow pipeline index changes
        * also called when filter lists are cleared, etc...?
        
        """
        self.logger.debug("Refreshing plot options")
        
        # remove old options
        self.removeScalarPlotOptions()
        
        # get current pipeline page
        pp = self.rendererWindow.getCurrentPipelinePage()
        ppindex = pp.pipelineIndex
        
        # get filter lists
        filterLists = pp.filterLists
        
        # first add atom properties (KE, PE, charge)
        self.addAtomPropertyPlotOptions()
        
        # loop over filter lists, adding scalars
        self.logger.debug("Looping over filter lists (%d)", len(filterLists))
        for filterList in filterLists:
            # make unique name for pipeline page/filter list combo
            findex = filterList.tab
            filterListID = "%d-%d" % (ppindex, findex)
            self.logger.debug("Filter list %d; id '%s'", filterList.tab, filterListID)
            
            # loop over scalars in scalarsDict on filterer
            for scalarsName, scalarsArray in six.iteritems(filterList.filterer.scalarsDict):
                # make unique id
                scalarsID = "%s (%s)" % (scalarsName, filterListID)
                
                # add
                self.addScalarPlotOptions(scalarsID, scalarsName, scalarsArray)
            
            # loop over scalars in latticeScalarsDict on filterer
            latticeScalarKeys = list(filterList.pipelinePage.inputState.scalarsDict.keys())
            for key in latticeScalarKeys:
                if key in filterList.filterer.latticeScalarsDict:
                    scalarsArray = filterList.filterer.latticeScalarsDict[key]
                    self.logger.debug("Using Filterer scalars for '%s'", key)
                
                else:
                    scalarsArray = filterList.pipelinePage.inputState.scalarsDict[key]
                    self.logger.debug("Using Lattice scalars for '%s'", key)
            
                # make unique id
                scalarsName = key
                scalarsID = "%s (%s)" % (scalarsName, filterListID)
                
                # add
                self.addScalarPlotOptions(scalarsID, scalarsName, scalarsArray)
            
            # add cluster size/volume distributions too
            if len(filterList.filterer.clusterList):
                clusterSizes = []
                clusterVolumes = []
                haveVolumes = True
                for c in filterList.filterer.clusterList:
                    # cluster sizes
                    clusterSizes.append(len(c))
                    
                    # cluster volumes
                    vol = c.getVolume()
                    if vol is not None:
                        clusterVolumes.append(vol)
                    
                    else:
                        haveVolumes = False
                
                # plot cluster size
                scalarsID = "Cluster size (%s)" % filterListID
                self.addScalarPlotOptions(scalarsID, "Cluster size", np.asarray(clusterSizes, dtype=np.float64))
                
                if haveVolumes:
                    # plot volumes
                    scalarsID = "Cluster volume (%s)" % filterListID
                    self.addScalarPlotOptions(scalarsID, "Cluster volume", np.asarray(clusterVolumes, dtype=np.float64))
        
        # hide if no plots, otherwise show
        if self.numScalarsPlots > 0:
            self.show()
        else:
            self.hide()


class PlotTab(QtWidgets.QWidget):
    """
    Plot tab
    
    """
    def __init__(self, mainWindow, rendererWindow, parent=None):
        super(PlotTab, self).__init__(parent)
        
        self.mainWindow = mainWindow
        self.rendererWindow = rendererWindow
        
        # layout
        self.layout = QtWidgets.QVBoxLayout(self)
        self.layout.setAlignment(QtCore.Qt.AlignTop)
        self.layout.setSpacing(0)
        
        # rdf
        row = self.newRow()
        self.rdfForm = RDFForm(self, self.mainWindow)
        row.addWidget(self.rdfForm)
        
        # scalars histograms
        self.scalarsForm = ScalarsHistogramOptionsForm(self, mainWindow, rendererWindow)
        row = self.newRow()
        row.addWidget(self.scalarsForm)
        
        self.layout.addStretch(1)
        
        # logging
        self.logger = logging.getLogger(__name__ + ".PlotTab")
    
    def newRow(self):
        """
        New row
        
        """
        row = genericForm.FormRow()
        self.layout.addWidget(row)
        
        return row


class GenericHistogramPlotForm(genericForm.GenericForm):
    """
    Plot options for a histogram of scalar values
    
    """
    def __init__(self, parent, scalarsID, scalarsName, scalarsArray):
        super(GenericHistogramPlotForm, self).__init__(parent, 0, "%s plot options" % scalarsID)
        
        self.parent = parent
        self.scalarsID = scalarsID
        self.scalarsName = scalarsName
        self.scalarsArray = scalarsArray
        self.logger = logging.getLogger(__name__ + ".GenericHistogramPlotForm")
        
        # scalar stats
        self.scalarMin = np.min(scalarsArray)
        self.scalarMax = np.max(scalarsArray)
        self.scalarMean = np.mean(scalarsArray)
        self.scalarSTD = np.std(scalarsArray)
        self.scalarSE = self.scalarSTD / math.sqrt(len(scalarsArray))
        
        # default
        self.useNumBins = True
        self.numBins = 10
        self.binWidth = 1.0
        self.showAsFraction = False
        
        # stats labels
        row = self.newRow()
        row.addWidget(QtWidgets.QLabel("Min: %f" % self.scalarMin))
        row = self.newRow()
        row.addWidget(QtWidgets.QLabel("Max: %f" % self.scalarMax))
        row = self.newRow()
        row.addWidget(QtWidgets.QLabel("Mean: %f" % self.scalarMean))
        row = self.newRow()
        row.addWidget(QtWidgets.QLabel("STD: %f; SE: %f" % (self.scalarSTD, self.scalarSE)))
        
        # num bins/bin width combo
        binCombo = QtWidgets.QComboBox()
        binCombo.addItem("Number of bins:")
        binCombo.addItem("Bin width:")
        binCombo.currentIndexChanged[int].connect(self.binComboChanged)
        
        # bin stack
        self.binStack = QtWidgets.QStackedWidget()
        
        # number of bins spin
        numBinsSpin = QtWidgets.QSpinBox()
        numBinsSpin.setMinimum(2)
        numBinsSpin.setMaximum(999)
        numBinsSpin.setSingleStep(1)
        numBinsSpin.setValue(self.numBins)
        numBinsSpin.valueChanged.connect(self.numBinsChanged)
        self.binStack.addWidget(numBinsSpin)
        
        # bin width spin
        binWidthSpin = QtWidgets.QDoubleSpinBox()
        binWidthSpin.setMinimum(0.01)
        binWidthSpin.setMaximum(99.99)
        binWidthSpin.setSingleStep(0.1)
        binWidthSpin.setValue(self.binWidth)
        binWidthSpin.valueChanged.connect(self.binWidthChanged)
        self.binStack.addWidget(binWidthSpin)
        
        binCombo.setCurrentIndex(1)
        
        # row
        row = self.newRow()
        row.addWidget(binCombo)
        row.addWidget(self.binStack)
        
        # show as fraction option
        showAsFractionCheck = QtWidgets.QCheckBox("Show as fraction")
        showAsFractionCheck.setCheckState(QtCore.Qt.Unchecked)
        showAsFractionCheck.stateChanged.connect(self.showAsFractionChanged)
        row = self.newRow()
        row.addWidget(showAsFractionCheck)
        
        # plot button
        plotButton = QtWidgets.QPushButton(QtGui.QIcon(iconPath("oxygen/office-chart-bar.png")), "Plot")
        plotButton.clicked.connect(self.makePlot)
        row = self.newRow()
        row.addWidget(plotButton)
        
        # show
        self.show()
    
    def binWidthChanged(self, val):
        """
        Bin width changed
        
        """
        self.binWidth = val
    
    def binComboChanged(self, index):
        """
        Bin combo changed
        
        """
        if index == 0:
            self.useNumBins = True
            self.binStack.setCurrentIndex(index)
        elif index == 1:
            self.useNumBins = False
            self.binStack.setCurrentIndex(index)
        else:
            self.logger.error("Bin combo index error (%d)", index)
    
    def showAsFractionChanged(self, checkState):
        """
        Show as fraction changed
        
        """
        if checkState == QtCore.Qt.Unchecked:
            self.showAsFraction = False
        else:
            self.showAsFraction = True
    
    def numBinsChanged(self, val):
        """
        Number of bins changed
        
        """
        self.numBins = val
    
    def makePlot(self):
        """
        Do the plot
        
        """
        self.logger.debug("Plotting '%s'", self.scalarsID)
        
        if self.scalarMax == self.scalarMin:
            self.logger.error("Max val == min val; not plotting histogram")
            return
        
        scalars = self.scalarsArray
        minVal = self.scalarMin
        maxVal = self.scalarMax
        
        # number of bins
        if self.useNumBins:
            numBins = self.numBins
        else:
            binWidth = self.binWidth
            
            # min
            tmp = math.floor(minVal / binWidth)
            assert tmp * binWidth <= minVal and (tmp + 1) * binWidth > minVal
            minVal = tmp * binWidth
            
            # max
            maxVal = minVal
            while maxVal < self.scalarMax:
                maxVal += binWidth
            
            # num bins
            numBins = math.ceil((maxVal - minVal) / binWidth)
        
        # settings dict
        settingsDict = {}
        settingsDict["xlabel"] = self.scalarsName
        
        # make plot dialog
        if self.showAsFraction:
            # compute histogram
            hist, binEdges = np.histogram(scalars, numBins, range=(minVal, maxVal))
             
            # make fraction
            fracHist = hist / float(len(scalars))
            
            # bin width
            binWidth = (maxVal - minVal) / numBins
            
            # y label
            settingsDict["ylabel"] = "Fraction"
            
            # bar plot
            dlg = plotDialog.PlotDialog(self, self.parent.mainWindow, "%s histogram" % self.scalarsID, "bar",
                                        (binEdges[:-1], fracHist), {"width": binWidth}, settingsDict=settingsDict)
        
        else:
            # y label
            settingsDict["ylabel"] = "Number"
            
            # histogram plot
            dlg = plotDialog.PlotDialog(self, self.parent.mainWindow, "%s histogram" % self.scalarsID, "hist",
                                        (scalars, numBins), {"range": (minVal, maxVal)}, settingsDict=settingsDict)
        
        # show dialog
        dlg.show()


class RDFForm(genericForm.GenericForm):
    """
    RDF output form.
    
    """
    def __init__(self, parent, mainWindow):
        super(RDFForm, self).__init__(parent, 0, "RDF plot options")
        
        self.parent = parent
        self.mainWindow = mainWindow
        self.rendererWindow = self.parent.rendererWindow
        self.logger = logging.getLogger(__name__ + ".RDFForm")
        
        # defaults
        self.spec1 = "ALL"
        self.spec2 = "ALL"
        self.binMin = 2.0
        self.binMax = 10.0
        self.binWidth = 0.1
        
        # bond type
        label = QtWidgets.QLabel("Bond type:")
        row = self.newRow()
        row.addWidget(label)
        
        self.spec1Combo = QtWidgets.QComboBox()
        self.spec1Combo.addItem("ALL")
        self.spec1Combo.currentIndexChanged[str].connect(self.spec1Changed)
        row.addWidget(self.spec1Combo)
        
        label = QtWidgets.QLabel(" - ")
        row.addWidget(label)
        
        self.spec2Combo = QtWidgets.QComboBox()
        self.spec2Combo.addItem("ALL")
        self.spec2Combo.currentIndexChanged[str].connect(self.spec2Changed)
        row.addWidget(self.spec2Combo)
        
        # bin range
        label = QtWidgets.QLabel("Bin range:")
        row = self.newRow()
        row.addWidget(label)
        
        binMinSpin = QtWidgets.QDoubleSpinBox()
        binMinSpin.setMinimum(0.0)
        binMinSpin.setMaximum(500.0)
        binMinSpin.setSingleStep(1.0)
        binMinSpin.setValue(self.binMin)
        binMinSpin.valueChanged.connect(self.binMinChanged)
        row.addWidget(binMinSpin)
        
        label = QtWidgets.QLabel(" - ")
        row.addWidget(label)
        
        binMaxSpin = QtWidgets.QDoubleSpinBox()
        binMaxSpin.setMinimum(0.0)
        binMaxSpin.setMaximum(500.0)
        binMaxSpin.setSingleStep(1.0)
        binMaxSpin.setValue(self.binMax)
        binMaxSpin.valueChanged.connect(self.binMaxChanged)
        row.addWidget(binMaxSpin)
        
        # num bins
        label = QtWidgets.QLabel("Bin width:")
        row = self.newRow()
        row.addWidget(label)
        
        binWidthSpin = QtWidgets.QDoubleSpinBox()
        binWidthSpin.setMinimum(0.01)
        binWidthSpin.setMaximum(1.00)
        binWidthSpin.setSingleStep(0.1)
        binWidthSpin.setValue(self.binWidth)
        binWidthSpin.valueChanged.connect(self.binWidthChanged)
        row.addWidget(binWidthSpin)
        
        # plot button
        plotButton = QtWidgets.QPushButton(QtGui.QIcon(iconPath("oxygen/office-chart-bar.png")), "Plot")
        plotButton.clicked.connect(self.plotRDF)
        row = self.newRow()
        row.addWidget(plotButton)
        
        # show
        self.show()
    
    def refresh(self):
        """
        Should be called whenver a new input is loaded.
        
        Refreshes the combo boxes with input specie list.
        
        """
        # lattice
        specieList = self.rendererWindow.getCurrentInputState().specieList
        
        # store current so can try to reselect
        spec1CurrentText = str(self.spec1Combo.currentText())
        spec2CurrentText = str(self.spec2Combo.currentText())
        
        # clear and rebuild combo box
        self.spec1Combo.clear()
        self.spec2Combo.clear()
        
        self.spec1Combo.addItem("ALL")
        self.spec2Combo.addItem("ALL")
        
        count = 1
        match1 = False
        match2 = False
        for sym in specieList:
            self.spec1Combo.addItem(sym)
            self.spec2Combo.addItem(sym)
            
            if sym == spec1CurrentText:
                self.spec1Combo.setCurrentIndex(count)
                match1 = True
            
            if sym == spec2CurrentText:
                self.spec2Combo.setCurrentIndex(count)
                match2 = True
            
            count += 1
        
        if not match1:
            self.spec1Combo.setCurrentIndex(0)
        
        if not match2:
            self.spec2Combo.setCurrentIndex(0)
    
    def plotRDF(self):
        """
        Plot RDF.
        
        """
        self.logger.info("Plotting RDF for visible atoms")
        
        # lattice and pipeline page
        inputLattice = self.rendererWindow.getCurrentInputState()
        pp = self.rendererWindow.getCurrentPipelinePage()
        
        # check system size
        warnDims = []
        if pp.PBC[0] and self.binMax > inputLattice.cellDims[0] / 2.0:
            warnDims.append("x")
        if pp.PBC[1] and self.binMax > inputLattice.cellDims[1] / 2.0:
            warnDims.append("y")
        if pp.PBC[2] and self.binMax > inputLattice.cellDims[2] / 2.0:
            warnDims.append("z")
        
        if len(warnDims):
            msg = "The maximum radius you have requested is greater than half the box length"
            msg += " in the %s direction(s)!" % ", ".join(warnDims)
            self.mainWindow.displayError(msg)
            return
        
        # first gather vis atoms
        visibleAtoms = self.rendererWindow.gatherVisibleAtoms()
        if not len(visibleAtoms):
            self.mainWindow.displayWarning("No visible atoms: cannot calculate RDF")
            return
        
        # then determine species
        if self.spec1 == "ALL":
            spec1Index = -1
        else:
            spec1Index = inputLattice.getSpecieIndex(self.spec1)
        
        if self.spec2 == "ALL":
            spec2Index = -1
        else:
            spec2Index = inputLattice.getSpecieIndex(self.spec2)
        
        # rdf calulator
        rdfCalculator = rdf.RDFCalculator()
        
        # show progress dialog
        progDiag = utils.showProgressDialog("Calculating RDF", "Calculating RDF...", self)
        try:
            # then calculate
            xn, rdfArray = rdfCalculator.calculateRDF(visibleAtoms, inputLattice, self.binMin, self.binMax,
                                                      self.binWidth, spec1Index, spec2Index)
        
        finally:
            utils.cancelProgressDialog(progDiag)
        
        # prepare to plot
        settingsDict = {}
        settingsDict["title"] = "Radial distribution function"
        settingsDict["xlabel"] = "Bond length (Angstroms)"
        settingsDict["ylabel"] = "g(r) (%s - %s)" % (self.spec1, self.spec2)
        
        # show plot dialog
        dialog = plotDialog.PlotDialog(self, self.mainWindow, "Radial distribution function ",
                                       "plot", (xn, rdfArray), {"linewidth": 2, "label": None},
                                       settingsDict=settingsDict)
        dialog.show()
    
    def binWidthChanged(self, val):
        """
        Num bins changed.
        
        """
        self.binWidth = val
    
    def binMinChanged(self, val):
        """
        Bin min changed.
        
        """
        self.binMin = val
    
    def binMaxChanged(self, val):
        """
        Bin max changed.
        
        """
        self.binMax = val
    
    def spec1Changed(self, text):
        """
        Spec 1 changed.
        
        """
        self.spec1 = str(text)
    
    def spec2Changed(self, text):
        """
        Spec 2 changed.
        
        """
        self.spec2 = str(text)
    

class FileTab(QtWidgets.QWidget):
    """
    File output tab.
    
    """
    def __init__(self, parent, mainWindow, width):
        super(FileTab, self).__init__(parent)
        
        self.parent = parent
        self.rendererWindow = parent.rendererWindow
        self.mainWindow = mainWindow
        self.width = width
        
        # initial values
        self.outputFileType = "LATTICE"
        self.writeFullLattice = True
        
        # layout
        mainLayout = QtWidgets.QVBoxLayout(self)
        mainLayout.setAlignment(QtCore.Qt.AlignTop)
        
        # name group
        fileNameGroup = genericForm.GenericForm(self, 0, "Output file options")
        fileNameGroup.show()
        
        # file type
        outputTypeCombo = QtWidgets.QComboBox()
        outputTypeCombo.addItem("LATTICE")
#         outputTypeCombo.addItem("LBOMD REF")
#         outputTypeCombo.addItem("LBOMD XYZ")
#         outputTypeCombo.addItem("LBOMD FAILSAFE")
        outputTypeCombo.currentIndexChanged[str].connect(self.outputTypeChanged)
        
        label = QtWidgets.QLabel("File type: ")
        
        row = fileNameGroup.newRow()
        row.addWidget(label)
        row.addWidget(outputTypeCombo)
        
        # option to write full lattice
        fullLatticeCheck = QtWidgets.QCheckBox("Write full lattice (not just visible)")
        fullLatticeCheck.setCheckState(QtCore.Qt.Checked)
        fullLatticeCheck.stateChanged.connect(self.fullLatticeCheckChanged)
        
        row = fileNameGroup.newRow()
        row.addWidget(fullLatticeCheck)
        
        # file name, save image button
        row = fileNameGroup.newRow()
        
        label = QtWidgets.QLabel("File name: ")
        self.outputFileName = QtWidgets.QLineEdit("lattice.dat")
        self.outputFileName.setFixedWidth(120)
        saveFileButton = QtWidgets.QPushButton(QtGui.QIcon(iconPath("oxygen/document-save.png")), "")
        saveFileButton.setToolTip("Save to file")
        saveFileButton.clicked.connect(self.saveToFile)
        
        row.addWidget(label)
        row.addWidget(self.outputFileName)
        row.addWidget(saveFileButton)
        
        # dialog
        row = fileNameGroup.newRow()
        
        saveFileDialogButton = QtWidgets.QPushButton(QtGui.QIcon(iconPath('oxygen/document-open.png')), "Save to file")
        saveFileDialogButton.setToolTip("Save to file")
        saveFileDialogButton.setCheckable(0)
        saveFileDialogButton.setFixedWidth(150)
        saveFileDialogButton.clicked.connect(self.saveToFileDialog)
        
        row.addWidget(saveFileDialogButton)
        
        # overwrite
        self.overwriteCheck = QtWidgets.QCheckBox("Overwrite")
        
        row = fileNameGroup.newRow()
        row.addWidget(self.overwriteCheck)
        
        mainLayout.addWidget(fileNameGroup)
    
    def fullLatticeCheckChanged(self, val):
        """
        Full lattice check changed.
        
        """
        if val == QtCore.Qt.Unchecked:
            self.writeFullLattice = False
        else:
            self.writeFullLattice = True
    
    def saveToFile(self):
        """
        Save current system to file.
        
        """
        filename = str(self.outputFileName.text())
        
        if not len(filename):
            return
        
        if os.path.exists(filename) and not self.overwriteCheck.isChecked():
            self.mainWindow.displayWarning("File already exists: not overwriting")
            return
        
        # lattice object
        lattice = self.rendererWindow.getCurrentInputState()
        
        # gather vis atoms if required
        if self.writeFullLattice:
            visibleAtoms = None
        else:
            visibleAtoms = self.rendererWindow.gatherVisibleAtoms()
        
        # write Lattice
        lattice.writeLattice(filename, visibleAtoms=visibleAtoms)
    
    def saveToFileDialog(self):
        """
        Open dialog.
        
        """
        filename = QtWidgets.QFileDialog.getSaveFileName(self, 'Save File', '.')[0][0]
        
        if len(filename):
            self.outputFileName.setText(str(filename))
            self.saveToFile()
    
    def outputTypeChanged(self, fileType):
        """
        Output type changed.
        
        """
        self.outputFileType = str(fileType)


class ImageTab(QtWidgets.QWidget):
    def __init__(self, parent, mainWindow, width):
        super(ImageTab, self).__init__(parent)
        
        self.logger = logging.getLogger(__name__ + ".ImageTab")
        
        self.parent = parent
        self.mainWindow = mainWindow
        self.width = width
        self.rendererWindow = self.parent.rendererWindow
        
        # initial values
        self.renderType = "VTK"
        self.imageFormat = "jpg"
#        self.overlayImage = False
        
        imageTabLayout = QtWidgets.QVBoxLayout(self)
#        imageTabLayout.setContentsMargins(0, 0, 0, 0)
#        imageTabLayout.setSpacing(0)
        imageTabLayout.setAlignment(QtCore.Qt.AlignTop)
        
        # Add the generic image options at the top
        group = QtWidgets.QGroupBox("Image options")
        group.setAlignment(QtCore.Qt.AlignHCenter)
        
        groupLayout = QtWidgets.QVBoxLayout(group)
        groupLayout.setContentsMargins(0, 0, 0, 0)
        groupLayout.setSpacing(0)
        
        # render type (povray or vtk)
        renderTypeButtonGroup = QtWidgets.QButtonGroup(self)
        renderTypeButtonGroup.setExclusive(1)
        renderTypeButtonGroup.buttonClicked[int].connect(self.setRenderType)
        
<<<<<<< HEAD
        self.POVButton = QtWidgets.QPushButton(QtGui.QIcon(iconPath("other/pov-icon.svg")), "POV-Ray")
        self.POVButton.setCheckable(1)
        self.POVButton.setChecked(0)
        
        self.VTKButton = QtWidgets.QPushButton(QtGui.QIcon(iconPath("other/vtk-icon.svg")), "VTK")
=======
        self.POVButton = QtGui.QPushButton(QtGui.QIcon(iconPath("other/pov-icon.png")), "POV-Ray")
        self.POVButton.setCheckable(1)
        self.POVButton.setChecked(0)
        
        self.VTKButton = QtGui.QPushButton(QtGui.QIcon(iconPath("other/vtk-icon.png")), "VTK")
>>>>>>> e90abfc4
        self.VTKButton.setCheckable(1)
        self.VTKButton.setChecked(1)
        
        renderTypeButtonGroup.addButton(self.VTKButton)
        renderTypeButtonGroup.addButton(self.POVButton)
        
        row = QtWidgets.QWidget(self)
        rowLayout = QtWidgets.QHBoxLayout(row)
        rowLayout.setAlignment(QtCore.Qt.AlignTop)
        rowLayout.addWidget(self.VTKButton)
        rowLayout.addWidget(self.POVButton)
        
        groupLayout.addWidget(row)
        
        # image format
        row = QtWidgets.QWidget(self)
        rowLayout = QtWidgets.QHBoxLayout(row)
        rowLayout.setAlignment(QtCore.Qt.AlignHCenter)
        
        imageFormatButtonGroup = QtWidgets.QButtonGroup(self)
        imageFormatButtonGroup.setExclusive(1)
        imageFormatButtonGroup.buttonClicked[int].connect(self.setImageFormat)
        
        self.JPEGCheck = QtWidgets.QCheckBox("JPEG")
        self.JPEGCheck.setChecked(1)
        self.PNGCheck = QtWidgets.QCheckBox("PNG")
        self.TIFFCheck = QtWidgets.QCheckBox("TIFF")
        
        imageFormatButtonGroup.addButton(self.JPEGCheck)
        imageFormatButtonGroup.addButton(self.PNGCheck)
        imageFormatButtonGroup.addButton(self.TIFFCheck)
        
        rowLayout.addWidget(self.JPEGCheck)
        rowLayout.addWidget(self.PNGCheck)
        rowLayout.addWidget(self.TIFFCheck)
        
        groupLayout.addWidget(row)
        
        # additional (POV-Ray) options
        row = QtWidgets.QWidget(self)
        rowLayout = QtWidgets.QHBoxLayout(row)
        rowLayout.setAlignment(QtCore.Qt.AlignHCenter)
        
        groupLayout.addWidget(row)
        
        imageTabLayout.addWidget(group)
        
        # tab bar for different types of image output
        self.imageTabBar = QtWidgets.QTabWidget(self)
        self.imageTabBar.setSizePolicy(QtWidgets.QSizePolicy.Minimum, QtWidgets.QSizePolicy.Minimum)
        
        # add tabs to tab bar
        singleImageTabWidget = QtWidgets.QWidget()
        singleImageTabLayout = QtWidgets.QVBoxLayout(singleImageTabWidget)
        singleImageTabLayout.setContentsMargins(0, 0, 0, 0)
        self.singleImageTab = SingleImageTab(self, self.mainWindow, self.width)
        singleImageTabLayout.addWidget(self.singleImageTab)
        self.imageTabBar.addTab(singleImageTabWidget, "Single")
        
        imageSequenceTabWidget = QtWidgets.QWidget()
        imageSequenceTabLayout = QtWidgets.QVBoxLayout(imageSequenceTabWidget)
        imageSequenceTabLayout.setContentsMargins(0, 0, 0, 0)
        self.imageSequenceTab = ImageSequenceTab(self, self.mainWindow, self.width)
        imageSequenceTabLayout.addWidget(self.imageSequenceTab)
        self.imageTabBar.addTab(imageSequenceTabWidget, "Sequence")
        
        imageRotateTabWidget = QtWidgets.QWidget()
        imageRotateTabLayout = QtWidgets.QVBoxLayout(imageRotateTabWidget)
        imageRotateTabLayout.setContentsMargins(0, 0, 0, 0)
        self.imageRotateTab = ImageRotateTab(self, self.mainWindow, self.width)
        imageRotateTabLayout.addWidget(self.imageRotateTab)
        self.imageTabBar.addTab(imageRotateTabWidget, "Rotate")
        
        imageTabLayout.addWidget(self.imageTabBar)
    
    def setImageFormat(self, val):
        """
        Set the image format.
        
        """
        if self.JPEGCheck.isChecked():
            self.imageFormat = "jpg"
        
        elif self.PNGCheck.isChecked():
            self.imageFormat = "png"
        
        elif self.TIFFCheck.isChecked():
            self.imageFormat = "tif"
    
    def setRenderType(self, val):
        """
        Set current render type
        
        """
        if self.POVButton.isChecked():
            settings = self.mainWindow.preferences.povrayForm
            
            if not utilities.checkForExe(settings.pathToPovray):
                self.POVButton.setChecked(0)
                self.VTKButton.setChecked(1)
                utilities.warnExeNotFound(self, "%s (POV-Ray)" % (settings.pathToPovray,))
            
            else:
                self.renderType = "POV"
                self.imageFormat = "png"
                self.PNGCheck.setChecked(1)
        
        elif self.VTKButton.isChecked():
            self.renderType = "VTK"
            self.imageFormat = "jpg"
            self.JPEGCheck.setChecked(1)
    
    def createMovieLogger(self, level, message):
        """
        Log message for create movie object
        
        """
        logger = logging.getLogger(__name__ + ".MovieGenerator")
        method = getattr(logger, level, None)
        if method is not None:
            method(message)
    
    def createMovie(self, saveDir, inputText, createMovieBox, prefix=None):
        """
        Create movie.
        
        """
        settings = self.mainWindow.preferences.ffmpegForm
        ffmpeg = utilities.checkForExe(settings.pathToFFmpeg)
        if not ffmpeg:
            utilities.warnExeNotFound(self, "%s (FFmpeg)" % (settings.pathToFFmpeg,))
            return 2
        
        # settings
        settings = self.mainWindow.preferences.ffmpegForm
        framerate = createMovieBox.framerate
        bitrate = settings.bitrate
        if prefix is None:
            outputprefix = createMovieBox.prefix
        else:
            outputprefix = prefix
        outputprefix = os.path.join(saveDir, outputprefix)
        outputsuffix = createMovieBox.suffix
        
        self.logger.info("Creating movie file: %s.%s", outputprefix, outputsuffix)
        
        # movie generator object
        generator = MovieGenerator()
        generator.log.connect(self.createMovieLogger)
        generator.allDone.connect(generator.deleteLater)
         
        # runnable for sending to thread pool
        runnable = threading_vis.GenericRunnable(generator, args=(ffmpeg, framerate, inputText, self.imageFormat,
                                                                  bitrate, outputprefix, outputsuffix))
        runnable.setAutoDelete(False)
         
        # add to thread pool
        QtCore.QThreadPool.globalInstance().start(runnable)
        
#         generator.run(ffmpeg, framerate, inputText, self.imageFormat, bitrate, outputprefix, outputsuffix)


class MovieGenerator(QtCore.QObject):
    """
    Call ffmpeg to generate a movie
    
    """
    log = QtCore.pyqtSignal(str, str)
    allDone = QtCore.pyqtSignal()
    
    def __init__(self):
        super(MovieGenerator, self).__init__()
    
    def run(self, ffmpeg, framerate, saveText, imageFormat, bitrate, outputPrefix, outputSuffix):
        """
        Create movie
        
        """
        ffmpegTime = time.time()
        try:
            if outputSuffix == "mp4":
                # determine image size
                firstFile = "%s.%s" % (saveText, imageFormat)
                firstFile = firstFile % 0
                self.log.emit("debug", "Checking first file size: '%s'" % firstFile)
                
                im = Image.open(firstFile)
                width, height = im.size
                self.log.emit("debug", "Image size: %s x %s" % (width, height))
                
                # h264 requires width and height be divisible by 2
                newWidth = width - 1 if width % 2 else width
                newHeight = height - 1 if height % 2 else height
                if newWidth != width:
                    self.log.emit("debug", "Resizing image width: %d -> %d" % (width, newWidth))
                if newHeight != height:
                    self.log.emit("debug", "Resizing image height: %d -> %d" % (height, newHeight))
                
                # construct command; scale if required
                if newWidth == width and newHeight == height:
                    # no scaling required
                    command = "'%s' -r %d -y -i %s.%s -c:v h264 -r %d -b:v %dk '%s.%s'" % (ffmpeg, framerate, saveText,
                                                                                           imageFormat, 25, bitrate,
                                                                                           outputPrefix, outputSuffix)
                
                else:
                    # scaling required
                    command = "'%s' -r %d -y -i %s.%s -vf scale=%d:%d -c:v h264 -r %d -b:v %dk '%s.%s'" % (ffmpeg, framerate, saveText,
                                                                                                           imageFormat, newWidth, newHeight,
                                                                                                           25, bitrate, outputPrefix,
                                                                                                           outputSuffix)
                
                # run command
                self.log.emit("debug", 'Command: "%s"' % command)
                process = subprocess.Popen(command, shell=True, stdin=subprocess.PIPE,
                                           stdout=subprocess.PIPE, stderr=subprocess.PIPE)
                output, stderr = process.communicate()
                status = process.poll()
            
            else:
                command = "'%s' -r %d -y -i %s.%s -r %d -b:v %dk '%s.%s'" % (ffmpeg, framerate, saveText,
                                                                             imageFormat, 25, bitrate,
                                                                             outputPrefix, outputSuffix)
                
                self.log.emit("debug", 'Command: "%s"' % command)
                
                process = subprocess.Popen(command, shell=True, stdin=subprocess.PIPE,
                                           stdout=subprocess.PIPE, stderr=subprocess.PIPE)
                 
                output, stderr = process.communicate()
                status = process.poll()
            
            if status:
                self.log.emit("error", "FFmpeg failed (%d)" % status)
                self.log.emit("error", output.decode('utf-8'))
                self.log.emit("error", stderr.decode('utf-8'))
        
        finally:
            ffmpegTime = time.time() - ffmpegTime
            self.log.emit("debug", "FFmpeg time taken: %f s" % ffmpegTime)
            self.allDone.emit()


class SingleImageTab(QtWidgets.QWidget):
    def __init__(self, parent, mainWindow, width):
        super(SingleImageTab, self).__init__(parent)
        
        self.parent = parent
        self.mainWindow = mainWindow
        self.width = width
        self.rendererWindow = self.parent.rendererWindow
        
        # initial values
        self.overwriteImage = 0
        self.openImage = 1
        
        # layout
        mainLayout = QtWidgets.QVBoxLayout(self)
#        mainLayout.setContentsMargins(0, 0, 0, 0)
#        mainLayout.setSpacing(0)
        mainLayout.setAlignment(QtCore.Qt.AlignTop)
        
        # file name, save image button
        row = QtWidgets.QWidget(self)
        rowLayout = QtWidgets.QHBoxLayout(row)
        rowLayout.setSpacing(0)
        rowLayout.setContentsMargins(0, 0, 0, 0)
        
        label = QtWidgets.QLabel("File name")
        self.imageFileName = QtWidgets.QLineEdit("image")
        self.imageFileName.setFixedWidth(120)
        saveImageButton = QtWidgets.QPushButton(QtGui.QIcon(iconPath("oxygen/document-save.png")), "")
        saveImageButton.setToolTip("Save image")
        saveImageButton.clicked.connect(functools.partial(self.saveSingleImage, True))
        
        rowLayout.addWidget(label)
        rowLayout.addWidget(self.imageFileName)
        rowLayout.addWidget(saveImageButton)
        
        mainLayout.addWidget(row)
        
        # dialog
        row = QtWidgets.QWidget(self)
        rowLayout = QtWidgets.QHBoxLayout(row)
        rowLayout.setSpacing(0)
        rowLayout.setContentsMargins(0, 0, 0, 0)
        
        saveImageDialogButton = QtWidgets.QPushButton(QtGui.QIcon(iconPath('oxygen/document-open.png')), "Save image")
        saveImageDialogButton.setToolTip("Save image")
        saveImageDialogButton.setCheckable(0)
        saveImageDialogButton.setFixedWidth(150)
        saveImageDialogButton.clicked.connect(self.saveSingleImageDialog)
        
        rowLayout.addWidget(saveImageDialogButton)
        
        mainLayout.addWidget(row)
        
        # options
        row = QtWidgets.QWidget(self)
        rowLayout = QtWidgets.QHBoxLayout(row)
#        rowLayout.setSpacing(0)
        rowLayout.setContentsMargins(0, 0, 0, 0)
        rowLayout.setAlignment(QtCore.Qt.AlignHCenter)
        
        self.overwriteCheck = QtWidgets.QCheckBox("Overwrite")
        self.overwriteCheck.stateChanged[int].connect(self.overwriteCheckChanged)
        
        self.openImageCheck = QtWidgets.QCheckBox("Open image")
        self.openImageCheck.setChecked(True)
        self.openImageCheck.stateChanged[int].connect(self.openImageCheckChanged)
        
        rowLayout.addWidget(self.overwriteCheck)
        rowLayout.addWidget(self.openImageCheck)
        
        mainLayout.addWidget(row)
        
    def saveSingleImageDialog(self):
        """
        Open dialog to get save file name
        
        """
        filename = QtWidgets.QFileDialog.getSaveFileName(self, 'Save File', '.')[0][0]
        
        if len(filename):
            self.imageFileName.setText(str(filename))
            self.saveSingleImage(showProgress=True)
    
    def saveSingleImage(self, showProgress=False):
        """
        Screen capture.
        
        """
        if self.parent.renderType == "POV":
            settings = self.mainWindow.preferences.povrayForm
            povray = utilities.checkForExe(settings.pathToPovray)
            if not povray:
                utilities.warnExeNotFound(self, "%s (POV-Ray)" % (settings.pathToPovray,))
                return
        
        else:
            povray = ""
        
        filename = str(self.imageFileName.text())
        
        if not len(filename):
            return
        
        # show progress dialog
        if showProgress and self.parent.renderType == "POV":
            progress = QtWidgets.QProgressDialog(parent=self)
            progress.setWindowModality(QtCore.Qt.WindowModal)
            progress.setWindowTitle("Busy")
            progress.setLabelText("Running POV-Ray...")
            progress.setRange(0, 0)
            progress.setMinimumDuration(0)
            QtWidgets.QApplication.setOverrideCursor(QtCore.Qt.WaitCursor)
            progress.show()
        
        filename = self.rendererWindow.renderer.saveImage(self.parent.renderType, self.parent.imageFormat,
                                                          filename, self.overwriteImage, povray=povray)
        
        # hide progress dialog
        if showProgress and self.parent.renderType == "POV":
            QtWidgets.QApplication.restoreOverrideCursor()
            progress.cancel()
        
        if filename is None:
            print("SAVE IMAGE FAILED")
            return
        
        # open image viewer
        if self.openImage:
            dirname = os.path.dirname(filename)
            if not dirname:
                dirname = os.getcwd()
            
            self.mainWindow.imageViewer.changeDir(dirname)
            self.mainWindow.imageViewer.showImage(filename)
            self.mainWindow.imageViewer.hide()
            self.mainWindow.imageViewer.show()
    
    def openImageCheckChanged(self, val):
        """
        Open image
        
        """
        if self.openImageCheck.isChecked():
            self.openImage = 1
        
        else:
            self.openImage = 0
    
    def overwriteCheckChanged(self, val):
        """
        Overwrite file
        
        """
        if self.overwriteCheck.isChecked():
            self.overwriteImage = 1
        
        else:
            self.overwriteImage = 0


class CreateMovieBox(QtWidgets.QGroupBox):
    """
    Create movie settings
    
    """
    def __init__(self, parent=None):
        super(CreateMovieBox, self).__init__(parent)
        
        self.setTitle("Create movie")
        self.setCheckable(True)
        self.setChecked(True)
        self.setAlignment(QtCore.Qt.AlignCenter)
        
        # defaults
        self.framerate = 10
        self.prefix = "movie"
        self.suffix = "mp4"
        
        # layout
        self.contentLayout = QtWidgets.QVBoxLayout(self)
        self.contentLayout.setContentsMargins(0, 0, 0, 0)
        self.contentLayout.setSpacing(0)
        
        # framerate
        rowLayout = self.newRow()
        
        label = QtWidgets.QLabel("Framerate:")
        rowLayout.addWidget(label)
        
        framerateSpin = QtWidgets.QSpinBox()
        framerateSpin.setMinimum(1)
        framerateSpin.setMaximum(10000)
        framerateSpin.setValue(self.framerate)
        framerateSpin.valueChanged.connect(self.framerateChanged)
        rowLayout.addWidget(framerateSpin)
        
        label = QtWidgets.QLabel(" fps")
        rowLayout.addWidget(label)
        
        # file prefix
        rowLayout = self.newRow()
        
        label = QtWidgets.QLabel("File prefix:")
        rowLayout.addWidget(label)
        
        prefixLineEdit = QtWidgets.QLineEdit(self.prefix)
        prefixLineEdit.setFixedWidth(130)
        prefixLineEdit.textChanged.connect(self.prefixChanged)
        rowLayout.addWidget(prefixLineEdit)
        
        # container
        rowLayout = self.newRow()
        
        label = QtWidgets.QLabel("Container:")
        rowLayout.addWidget(label)
        
        containerCombo = QtWidgets.QComboBox()
        containerCombo.addItem("mp4")
        containerCombo.addItem("flv")
        containerCombo.addItem("mpg")
        containerCombo.addItem("avi")
#         containerCombo.addItem("mov")
        containerCombo.currentIndexChanged[str].connect(self.suffixChanged)
        rowLayout.addWidget(containerCombo)
    
    def suffixChanged(self, text):
        """
        Suffix changed
        
        """
        self.suffix = str(text)
    
    def framerateChanged(self, val):
        """
        Framerate changed.
        
        """
        self.framerate = val
    
    def prefixChanged(self, text):
        """
        Prefix changed.
        
        """
        self.prefix = str(text)
    
    def newRow(self, align=None):
        """
        New row
        
        """
        row = genericForm.FormRow(align=align)
        self.contentLayout.addWidget(row)
        
        return row


class ImageSequenceTab(QtWidgets.QWidget):
    def __init__(self, parent, mainWindow, width):
        super(ImageSequenceTab, self).__init__(parent)
        
        self.parent = parent
        self.mainWindow = mainWindow
        self.width = width
        self.rendererWindow = self.parent.rendererWindow
        
        self.logger = logging.getLogger(__name__ + ".ImageSequenceTab")
        
        # initial values
        self.numberFormats = ["%04d", "%d"]
        self.numberFormat = self.numberFormats[0]
        self.minIndex = 0
        self.maxIndex = -1
        self.interval = 1
        self.fileprefixText = "guess"
        self.overwrite = False
        self.flickerFlag = False
        self.rotateAfter = False
#         self.createMovie = 1
        
        # layout
        mainLayout = QtWidgets.QVBoxLayout(self)
#        mainLayout.setContentsMargins(0, 0, 0, 0)
#        mainLayout.setSpacing(0)
        mainLayout.setAlignment(QtCore.Qt.AlignTop)
        
        # output directory
        row = QtWidgets.QWidget(self)
        rowLayout = QtWidgets.QHBoxLayout(row)
#        rowLayout.setSpacing(0)
        rowLayout.setContentsMargins(0, 0, 0, 0)
        rowLayout.setAlignment(QtCore.Qt.AlignHCenter)
        
        label = QtWidgets.QLabel("Output folder")
        self.outputFolder = QtWidgets.QLineEdit("sequencer")
        self.outputFolder.setFixedWidth(120)
        
        rowLayout.addWidget(label)
        rowLayout.addWidget(self.outputFolder)
        
        mainLayout.addWidget(row)
        
        # file prefix
        row = QtWidgets.QWidget(self)
        rowLayout = QtWidgets.QHBoxLayout(row)
#        rowLayout.setSpacing(0)
        rowLayout.setContentsMargins(0, 0, 0, 0)
        rowLayout.setAlignment(QtCore.Qt.AlignHCenter)
        
        label = QtWidgets.QLabel("File prefix")
                
        self.fileprefix = QtWidgets.QLineEdit(self.fileprefixText)
        self.fileprefix.setFixedWidth(120)
        self.fileprefix.textChanged[str].connect(self.fileprefixChanged)
        
        resetPrefixButton = QtWidgets.QPushButton(QtGui.QIcon(iconPath("oxygen/edit-find.png")), "")
        resetPrefixButton.setStatusTip("Set prefix to input file")
        resetPrefixButton.setToolTip("Set prefix to input file")
        resetPrefixButton.clicked.connect(self.resetPrefix)
        
        rowLayout.addWidget(label)
        rowLayout.addWidget(self.fileprefix)
        rowLayout.addWidget(resetPrefixButton)
        
        mainLayout.addWidget(row)
        
        group = QtWidgets.QGroupBox("Numbering")
        group.setAlignment(QtCore.Qt.AlignHCenter)
        
        groupLayout = QtWidgets.QVBoxLayout(group)
        groupLayout.setContentsMargins(0, 0, 0, 0)
        groupLayout.setSpacing(0)
        
        # numbering format
        row = QtWidgets.QWidget(self)
        rowLayout = QtWidgets.QHBoxLayout(row)
#        rowLayout.setSpacing(0)
        rowLayout.setContentsMargins(0, 0, 0, 0)
        rowLayout.setAlignment(QtCore.Qt.AlignHCenter)
        
#        label = QtGui.QLabel("Number format")
        self.numberFormatCombo = QtWidgets.QComboBox()
        self.numberFormatCombo.addItems(self.numberFormats)
        self.numberFormatCombo.currentIndexChanged[str].connect(self.numberFormatChanged)
        
#        rowLayout.addWidget(label)
        rowLayout.addWidget(self.numberFormatCombo)
        
        groupLayout.addWidget(row)
        
        row = QtWidgets.QWidget(self)
        rowLayout = QtWidgets.QHBoxLayout(row)
#        rowLayout.setSpacing(0)
        rowLayout.setContentsMargins(0, 0, 0, 0)
        rowLayout.setAlignment(QtCore.Qt.AlignHCenter)
        
        self.minIndexSpinBox = QtWidgets.QSpinBox()
        self.minIndexSpinBox.setMinimum(0)
        self.minIndexSpinBox.setMaximum(99999)
        self.minIndexSpinBox.setValue(self.minIndex)
        self.minIndexSpinBox.valueChanged[int].connect(self.minIndexChanged)
        
        label = QtWidgets.QLabel("to")
        
        self.maxIndexSpinBox = QtWidgets.QSpinBox()
        self.maxIndexSpinBox.setMinimum(-1)
        self.maxIndexSpinBox.setMaximum(99999)
        self.maxIndexSpinBox.setValue(self.maxIndex)
        self.maxIndexSpinBox.valueChanged[int].connect(self.maxIndexChanged)
        self.maxIndexSpinBox.setToolTip("The max index (inclusive; if less than min index do all we can find)")
        
        label2 = QtWidgets.QLabel("by")
        
        self.intervalSpinBox = QtWidgets.QSpinBox()
        self.intervalSpinBox.setMinimum(1)
        self.intervalSpinBox.setMaximum(99999)
        self.intervalSpinBox.setValue(self.interval)
        self.intervalSpinBox.valueChanged[int].connect(self.intervalChanged)
        
        rowLayout.addWidget(self.minIndexSpinBox)
        rowLayout.addWidget(label)
        rowLayout.addWidget(self.maxIndexSpinBox)
        rowLayout.addWidget(label2)
        rowLayout.addWidget(self.intervalSpinBox)
        
        groupLayout.addWidget(row)
        
        mainLayout.addWidget(group)
        
        # first file
        row = QtWidgets.QWidget(self)
        rowLayout = QtWidgets.QHBoxLayout(row)
#        rowLayout.setSpacing(0)
        rowLayout.setContentsMargins(0, 0, 0, 0)
        rowLayout.setAlignment(QtCore.Qt.AlignHCenter)
        
        label = QtWidgets.QLabel("First file:")
        
        self.firstFileLabel = QtWidgets.QLabel("")
        self.setFirstFileLabel()
        
        rowLayout.addWidget(label)
        rowLayout.addWidget(self.firstFileLabel)
        
        mainLayout.addWidget(row)
        
        # overwrite check box
#         row = QtGui.QWidget(self)
#         rowLayout = QtGui.QHBoxLayout(row)
# #        rowLayout.setSpacing(0)
#         rowLayout.setContentsMargins(0, 0, 0, 0)
#         rowLayout.setAlignment(QtCore.Qt.AlignHCenter)
#         self.overwriteCheck = QtGui.QCheckBox("Overwrite")
#         self.overwriteCheck.stateChanged[int].connect(self.overwriteCheckChanged)
#         rowLayout.addWidget(self.overwriteCheck)
#         mainLayout.addWidget(row)
        
        # eliminate flicker check
        row = QtWidgets.QWidget(self)
        rowLayout = QtWidgets.QHBoxLayout(row)
        rowLayout.setContentsMargins(0, 0, 0, 0)
        rowLayout.setAlignment(QtCore.Qt.AlignHCenter)
        self.flickerCheck = QtWidgets.QCheckBox("Eliminate flicker")
        self.flickerCheck.stateChanged[int].connect(self.flickerCheckChanged)
        rowLayout.addWidget(self.flickerCheck)
#         mainLayout.addWidget(row)
        
        # rotate at end
#         row = QtGui.QWidget(self)
#         rowLayout = QtGui.QHBoxLayout(row)
#         rowLayout.setContentsMargins(0, 0, 0, 0)
#         rowLayout.setAlignment(QtCore.Qt.AlignHCenter)
        rowLayout.addStretch()
        self.rotateAfterCheck = QtWidgets.QCheckBox("Rotate at end")
        self.rotateAfterCheck.stateChanged[int].connect(self.rotateAfterCheckChanged)
        rowLayout.addWidget(self.rotateAfterCheck)
        mainLayout.addWidget(row)
        
        # link to other renderer combo
        self.linkedRenderWindowIndex = None
        self.linkedRendererCombo = QtWidgets.QComboBox()
        self.linkedRendererCombo.currentIndexChanged[str].connect(self.linkedRendererChanged)
        row = QtWidgets.QHBoxLayout()
        row.setContentsMargins(0, 0, 0, 0)
        row.setAlignment(QtCore.Qt.AlignHCenter)
        row.addWidget(QtWidgets.QLabel("Linked render window:"))
        row.addWidget(self.linkedRendererCombo)
        mainLayout.addLayout(row)
        
        # populate
        self.linkedRendererCombo.addItem("<Off>")
        myrwi = self.rendererWindow.rendererIndex
        rws = [str(rw.rendererIndex) for rw in self.mainWindow.rendererWindows if rw.rendererIndex != myrwi]
        self.linkedRendererCombo.addItems(rws)
        
        # create movie box
        self.createMovieBox = CreateMovieBox(self)
        mainLayout.addWidget(self.createMovieBox)
        
        # start button
        row = QtWidgets.QWidget(self)
        rowLayout = QtWidgets.QHBoxLayout(row)
#        rowLayout.setSpacing(0)
        rowLayout.setContentsMargins(0, 0, 0, 0)
        rowLayout.setAlignment(QtCore.Qt.AlignHCenter)
        
        startSequencerButton = QtWidgets.QPushButton(QtGui.QIcon(iconPath("oxygen/go-last.png")), "START")
        startSequencerButton.setStatusTip("Start sequencer")
        startSequencerButton.setToolTip("Start sequencer")
        startSequencerButton.clicked.connect(self.startSequencer)
        
        rowLayout.addWidget(startSequencerButton)
        
        mainLayout.addWidget(row)
    
    def refreshLinkedRenderers(self):
        """
        Refresh the linked renderers combo
        
        """
        self.logger.debug("Refreshing linked renderer options")
        
        # clear
        self.linkedRendererCombo.clear()
        self.linkedRenderWindowIndex = None
        
        # populate
        self.linkedRendererCombo.addItem("<Off>")
        
        myrwi = self.rendererWindow.rendererIndex
        rws = [str(rw.rendererIndex) for rw in self.mainWindow.rendererWindows if rw.rendererIndex != myrwi]
        assert len(self.mainWindow.rendererWindows) == len(rws) + 1
        
        self.linkedRendererCombo.addItems(rws)
    
    def linkedRendererChanged(self, currentText):
        """
        Linked renderer changed
        
        """
        if self.linkedRendererCombo.currentIndex() > 0:
            index = int(currentText)
            
            rw2 = None
            for rwIndex, rw in enumerate(self.mainWindow.rendererWindows):
                if rw.rendererIndex == index:
                    rw2 = rw
                    break
            
            if rw2 is None:
                self.logger.error("Cannot find linked render window (%d)", index)
                self.linkedRenderWindowIndex = None
                return
            
            # do some checks
            if rw2.currentPipelineIndex == self.rendererWindow.currentPipelineIndex:
                if rw2.vtkRenWinInteract.size().height() == self.rendererWindow.vtkRenWinInteract.size().height():
                    self.linkedRenderWindowIndex = rwIndex
                    return rw2
                
                else:
                    self.logger.error("Cannot select linked render window %d; heights do not match", index)
                    self.linkedRendererCombo.setCurrentIndex(0)
            
            else:
                self.logger.error("Cannote select linked render window %d; cannot handle different pipelines yet (ask me...)", index)
                self.linkedRendererCombo.setCurrentIndex(0)
        
        else:
            self.linkedRenderWindowIndex = None
    
    def rotateAfterCheckChanged(self, state):
        """
        Rotate after sequencer changed
        
        """
        if state == QtCore.Qt.Unchecked:
            self.rotateAfter = False
        
        else:
            self.rotateAfter = True
    
    def resetPrefix(self):
        """
        Reset the prefix to the one from 
        the input page
        
        """
        pp = self.rendererWindow.getCurrentPipelinePage()
        
        if pp is None:
            filename = ""
        
        else:
            filename = pp.filename
        
        guess = self.guessFilePrefix(filename)
        
        self.fileprefix.setText(guess)
    
    def guessFilePrefix(self, filename):
        """
        Guess the file prefix
        
        """
        count = 0
        lim = None
        for i in range(len(filename)):
            if filename[i] == ".":
                break
            
            try:
                int(filename[i])
                
                if lim is None:
                    lim = count
            
            except ValueError:
                lim = None
            
            count += 1
        
        if lim is None:
            array = os.path.splitext(filename)
            
            if array[1] == '.gz' or array[1] == '.bz2':
                array = os.path.splitext(array[0])
            
            filename = array[0]
        
        else:
            filename = filename[:lim]
        
        return filename
    
    def startSequencer(self):
        """
        Start the sequencer
        
        """
        self.runSequencer()
        
    def runSequencer(self):
        """
        Run the sequencer
        
        """
        self.logger.info("Running sequencer")
        
        if self.parent.renderType == "POV":
            settings = self.mainWindow.preferences.povrayForm
            povray = utilities.checkForExe(settings.pathToPovray)
            if not povray:
                utilities.warnExeNotFound(self, "%s (POV-Ray)" % (settings.pathToPovray,))
                return
        
        else:
            povray = ""
        
        self.setFirstFileLabel()
        
        # get pipeline page
        pipelinePage = self.rendererWindow.getCurrentPipelinePage()
        
        # check this is not a generated system
        if pipelinePage.fileFormat is None:
            self.logger.error("Cannot sequence a generated file")
            self.mainWindow.displayError("Cannot sequence a generated file")
            return
        
        # formatted string
        fileText = "%s%s%s" % (str(self.fileprefix.text()), self.numberFormat, pipelinePage.extension)
        
        # check abspath (for sftp)
        abspath = pipelinePage.abspath
        sftpBrowser = None
        if pipelinePage.fromSFTP:
            self.logger.debug("Sequencing SFTP file: '%s'", abspath)
            array = abspath.split(":")
            sftpHost = array[0]
            # handle case where ":"'s are in the file path
            sftpFile = ":".join(array[1:])
            self.logger.debug("Host: '%s'; path: '%s'", sftpHost, sftpFile)
            
            sysDiag = self.mainWindow.systemsDialog
            sftpDlg = sysDiag.load_system_form.sftp_browser
            match = False
            for i in range(sftpDlg.stackedWidget.count()):
                w = sftpDlg.stackedWidget.widget(i)
                if w.connectionID == sftpHost:
                    match = True
                    break
            
            if not match:
                self.logger.error("Could not find SFTP browser for '%s'", sftpHost)
                return
            
            # browser
            sftpBrowser = w
        
        # check first file exists
        if sftpBrowser is None:
            firstFileExists = utilities.checkForFile(str(self.firstFileLabel.text()))
        else:
            rp = os.path.join(os.path.dirname(sftpFile), str(self.firstFileLabel.text()))
            self.logger.debug("Checking first file exists (SFTP): '%s'", rp)
            firstFileExists = bool(sftpBrowser.checkPathExists(rp)) or bool(sftpBrowser.checkPathExists(rp+".gz")) or bool(sftpBrowser.checkPathExists(rp+".bz2"))
        
        if not firstFileExists:
            self.warnFileNotPresent(str(self.firstFileLabel.text()), tag="first")
            return
        
        # check last file exists
        if self.maxIndex > self.minIndex:
            lastFile = fileText % self.maxIndex
            if sftpBrowser is None:
                lastFileExists = utilities.checkForFile(lastFile)
            else:
                rp = os.path.join(os.path.dirname(sftpFile), lastFile)
                self.logger.debug("Checking last file exists (SFTP): '%s'", rp)
                lastFileExists = bool(sftpBrowser.checkPathExists(rp)) or bool(sftpBrowser.checkPathExists(rp+".gz")) or bool(sftpBrowser.checkPathExists(rp+".bz2"))
            
            if not lastFileExists:
                self.warnFileNotPresent(lastFile, tag="last")
                return
            
            maxIndex = self.maxIndex
        
        else:
            # find greatest file
            self.logger.info("Auto-detecting last sequencer file")
            
            lastIndex = self.minIndex
            lastFile = fileText % lastIndex
            
            if sftpBrowser is None:
                def _checkForLastFile(fn):
                    return utilities.checkForFile(fn)
            
            else:
                def _checkForLastFile(fn):
                    rp = os.path.join(os.path.dirname(sftpFile), lastFile)
                    return bool(sftpBrowser.checkPathExists(rp)) or bool(sftpBrowser.checkPathExists(rp+".gz")) or bool(sftpBrowser.checkPathExists(rp+".bz2"))
            
            while _checkForLastFile(lastFile):
                lastIndex += 1
                lastFile = fileText % lastIndex
            
            lastIndex -= 1
            lastFile = fileText % lastIndex
            maxIndex = lastIndex
            
            self.logger.info("Last file detected as: '%s'", lastFile)
        
        # store current input state
        origInput = copy.deepcopy(self.rendererWindow.getCurrentInputState())
        
        # pipeline index
        pipelineIndex = self.rendererWindow.currentPipelineIndex
        
        # systems dialog
        systemsDialog = self.mainWindow.systemsDialog
        loadPage = systemsDialog.load_system_form
        
        # reader 
        readerForm = loadPage.readerForm
        reader = readerForm.latticeReader
        self.logger.debug("  Reader: %s %s", str(readerForm), str(reader))
        
        # directory
        saveDir = str(self.outputFolder.text())
        saveDir += "-%s" % datetime.datetime.now().strftime("%y%m%d-%H%M%S")
        if os.path.exists(saveDir):
            if self.overwrite:
                shutil.rmtree(saveDir)
            
            else:
                count = 0
                while os.path.exists(saveDir):
                    count += 1
                    saveDir = "%s.%d" % (str(self.outputFolder.text()), count)
        
        os.mkdir(saveDir)
        
        saveText = os.path.join(saveDir, "%s%s" % (str(self.fileprefix.text()), self.numberFormat))
        
        # check if linked
        rw2 = None
        if self.linkedRenderWindowIndex is not None:
            # make sure still ok to use this index
            rw2 = self.linkedRendererChanged(self.linkedRendererCombo.currentText())
        
        if rw2 is not None:
            saveText2 = saveText + "_2"
        
        # progress dialog
        NSteps = int((maxIndex - self.minIndex) / self.interval) + 1
        progDialog = QtWidgets.QProgressDialog("Running sequencer...", "Cancel", self.minIndex, NSteps)
        progDialog.setWindowModality(QtCore.Qt.WindowModal)
        progDialog.setWindowTitle("Progress")
        progDialog.setValue(self.minIndex)
        progDialog.show()
        
        QtWidgets.QApplication.processEvents()
        
        # loop over files
        status = 0
        previousPos = None
        try:
            count = 0
            for i in range(self.minIndex, maxIndex + self.interval, self.interval):
                if sftpBrowser is None:
                    currentFile = fileText % i
                    self.logger.info("Current file: '%s'", currentFile)
                
                else:
                    # we have to copy current file locally and use that, then delete it afterwards
                    basename = fileText % i
                    remoteFile = os.path.join(os.path.dirname(sftpFile), basename)
                    currentFile = os.path.join(self.mainWindow.tmpDirectory, basename)
                    
                    # check exists
                    remoteFileTest = remoteFile
                    fileExists = bool(sftpBrowser.checkPathExists(remoteFileTest))
                    if not fileExists:
                        # check gzip
                        remoteFileTest = remoteFile + ".gz"
                        fileExists = bool(sftpBrowser.checkPathExists(remoteFileTest))
                        if fileExists:
                            currentFile += ".gz"
                        else:
                            # check bzip
                            remoteFileTest = remoteFile + ".bz2"
                            fileExists = bool(sftpBrowser.checkPathExists(remoteFileTest))
                            if fileExists:
                                currentFile += ".bz2"
                            else:
                                self.logger.error("SFTP sequencer file does not exist: '%s'", remoteFile)
                                return
                    
                    remoteFile = remoteFileTest
                    
                    # copy locally
                    self.logger.debug("Copying file for sequencer: '%s' to '%s'", remoteFile, currentFile)
                    # copy file and roulette if exists..,
                    sftpBrowser.copySystem(remoteFile, currentFile)
                
                # read in state
                status, state = reader.readFile(currentFile, pipelinePage.fileFormat, rouletteIndex=i-1, linkedLattice=pipelinePage.linkedLattice)
                if status:
                    self.logger.error("Sequencer read file failed with status: %d" % status)
                    break
                
                # eliminate flicker across PBCs
                if self.flickerFlag:
                    self.eliminateFlicker(state, previousPos, pipelinePage)
                    previousPos = copy.deepcopy(state.pos)
                
                # set PBCs the same
                state.PBC[:] = origInput.PBC[:]
                
                # attempt to read any scalars/vectors files
                for vectorsName, vectorsFile in six.iteritems(origInput.vectorsFiles):
                    self.logger.debug("Sequencer checking vectors file: '%s'", vectorsFile)
                    
                    vdn, vbn = os.path.split(vectorsFile)
                    
                    # guess prefix
                    guessvfn = self.guessFilePrefix(vbn)
                    
                    if guessvfn != vbn:
                        ext = "." + vbn.split(".")[-1]
                        if ext == vbn:
                            ext = ""
                        
                        vfn = "%s%s%s" % (guessvfn, self.numberFormat, ext)
                        if len(vdn):
                            vfn = os.path.join(vdn, vfn)
                        
                        vfn = vfn % i
                        
                        self.logger.debug("Looking for vectors file: '%s' (%s)", vfn, os.path.exists(vfn))
                        if os.path.exists(vfn):
                            # read vectors file
                            ok = True
                            with open(vfn) as f:
                                vectors = []
                                try:
                                    for line in f:
                                        array = line.split()
                                        array[0] = float(array[0])
                                        array[1] = float(array[1])
                                        array[2] = float(array[2])
                                        
                                        vectors.append(array)
                                
                                except:
                                    self.logger.error("Error reading vector file")
                                    ok = False
                            
                            if ok and len(vectors) != state.NAtoms:
                                self.logger.error("The vector data is the wrong length")
                                ok = False
                            
                            if ok:
                                # convert to numpy array
                                vectors = np.asarray(vectors, dtype=np.float64)
                                assert vectors.shape[0] == state.NAtoms and vectors.shape[1] == 3
                                
                                state.vectorsDict[vectorsName] = vectors
                                state.vectorsFiles[vectorsName] = vfn
                                
                                self.logger.debug("Added vectors data (%s) to sequencer lattice", vectorsName)
                
                # set input state on current pipeline
                pipelinePage.inputState = state
                
                # exit if cancelled
                if progDialog.wasCanceled():
                    if sftpBrowser is not None:
                        os.unlink(currentFile)
                    return
                
                # now apply all filters
                pipelinePage.runAllFilterLists(sequencer=True)
                
                # exit if cancelled
                if progDialog.wasCanceled():
                    if sftpBrowser is not None:
                        os.unlink(currentFile)
                    return
                
                saveName = saveText % count
                self.logger.info("  Saving image: '%s'", saveName)
                
                # now save image
                filename = self.rendererWindow.renderer.saveImage(self.parent.renderType, self.parent.imageFormat, saveName, 1, povray=povray)
                
                # linked image
                if rw2 is not None:
                    saveName2 = saveText2 % count
                    self.logger.info("  Saving linked image: '%s'", saveName2)
                    
                    filename2 = rw2.renderer.saveImage(self.parent.renderType, self.parent.imageFormat, saveName2, 1, povray=povray)
                    
                    # merge the files
                    mergeFn = os.path.join(saveDir, "merge%d.%s" % (i, self.parent.imageFormat))
                    self.logger.debug("Merging the files together: '%s'", mergeFn)
                    
                    # read images
                    im1 = Image.open(filename)
                    im2 = Image.open(filename2)
                    
                    assert im1.size[1] == im2.size[1], "Image sizes do not match: %r != %r" % (im1.size, im2.size)
                    
                    # new empty image
                    newSize = (im1.size[0] + im2.size[0], im1.size[1])
                    newIm = Image.new('RGB', newSize)
                    
                    # paste images
                    newIm.paste(im1, (0, 0))
                    newIm.paste(im2, (im1.size[0], 0))
                    
                    # save
                    newIm.save(mergeFn)
                
                # increment output counter
                count += 1
                
                # exit if cancelled
                if progDialog.wasCanceled():
                    if sftpBrowser is not None:
                        os.unlink(currentFile)
                    return
                
                # delete local copy of file (SFTP)
                if sftpBrowser is not None:
                    os.unlink(currentFile)
                
                # update progress
                progDialog.setValue(count)
                
                QtWidgets.QApplication.processEvents()
            
            # create movie
            if not status and self.createMovieBox.isChecked():
                # show wait cursor
#                 QtGui.QApplication.setOverrideCursor(QtGui.QCursor(QtCore.Qt.WaitCursor))
                
                try:
                    self.parent.createMovie(saveDir, saveText, self.createMovieBox)
                    
                    if rw2 is not None:
                        self.parent.createMovie(saveDir, os.path.join(saveDir, "merge%d"), self.createMovieBox, prefix="merged")
                
                finally:
                    # set cursor to normal
#                     QtGui.QApplication.restoreOverrideCursor()
                    pass
            
            # rotate?
            if self.rotateAfter:
                self.logger.debug("Running rotator after sequencer...")
                self.parent.imageRotateTab.startRotator()
        
        finally:
            self.logger.debug("Reloading original input")
            
            # reload original input
            pipelinePage.inputState = origInput
            pipelinePage.postInputLoaded()
            
            # run filter list if didn't auto run
            if origInput.NAtoms > self.mainWindow.preferences.renderingForm.maxAtomsAutoRun:
                pipelinePage.runAllFilterLists()
            
            # close progress dialog
            progDialog.close()
        
        
    
    def eliminateFlicker(self, state, previousPos, pipelinePage):
        """
        Attempt to eliminate flicker across PBCs
        
        """
        if previousPos is None or len(previousPos) != len(state.pos):
            return
        
        pbc = pipelinePage.PBC
        if not pbc[0] and not pbc[1] and not pbc[2]:
            return
        
        logger = self.logger
        logger.debug("Attempting to eliminate PBC flicker")
        
        count = vectors_c.eliminatePBCFlicker(state.NAtoms, state.pos, previousPos, state.cellDims, pbc)
        
        logger.debug("Modified: %d", count)
    
    def warnFileNotPresent(self, filename, tag="first"):
        """
        Warn the first file is not present.
        
        """
#         QtGui.QMessageBox.warning(self, "Warning", "Could not locate %s file in sequence: %s" % (tag, filename))
        
        message = "Could not locate %s file in sequence: %s" % (tag, filename)
        
        msgBox = QtWidgets.QMessageBox(self)
        msgBox.setText(message)
        msgBox.setWindowFlags(msgBox.windowFlags() | QtCore.Qt.WindowStaysOnTopHint)
        msgBox.setStandardButtons(QtWidgets.QMessageBox.Ok)
        msgBox.setIcon(QtWidgets.QMessageBox.Warning)
        msgBox.exec_()
    
    def flickerCheckChanged(self, state):
        """
        Flicker check changed
        
        """
        if state == QtCore.Qt.Unchecked:
            self.flickerFlag = False
        
        else:
            self.flickerFlag = True
    
    def overwriteCheckChanged(self, val):
        """
        Overwrite check changed
        
        """
        if self.overwriteCheck.isChecked():
            self.overwrite = 1
        
        else:
            self.overwrite = 0
    
    def fileprefixChanged(self, text):
        """
        File prefix has changed
        
        """
        self.fileprefixText = str(text)
        
        self.setFirstFileLabel()
    
    def setFirstFileLabel(self):
        """
        Set the first file label
        
        """
        pp = self.rendererWindow.getCurrentPipelinePage()
        
        if pp is None:
            ext = ""
        
        else:
            ext = pp.extension
        
        text = "%s%s%s" % (self.fileprefix.text(), self.numberFormat, ext)
        
        foundFormat = False
        testfn = text % self.minIndex
        if not (os.path.isfile(testfn) or os.path.isfile(testfn+'.gz') or os.path.isfile(testfn+'.bz2')):
            self.logger.debug("First file does not exist; checking other number formats")
            for i, nfmt in enumerate(self.numberFormats):
                if nfmt == self.numberFormat:
                    continue
                
                testText = "%s%s%s" % (self.fileprefix.text(), nfmt, ext)
                testfn = testText % self.minIndex
                if os.path.isfile(testfn) or os.path.isfile(testfn+'.gz') or os.path.isfile(testfn+'.bz2'):
                    foundFormat = True
                    break
            
            if foundFormat:
                self.logger.debug("Found suitable number format: '%s'", nfmt)
                self.numberFormatCombo.setCurrentIndex(i)
        
        if not foundFormat:
            self.firstFileLabel.setText(text % (self.minIndex,))
    
    def minIndexChanged(self, val):
        """
        Minimum index changed
        
        """
        self.minIndex = val
        
        self.setFirstFileLabel()
    
    def maxIndexChanged(self, val):
        """
        Maximum index changed
        
        """
        self.maxIndex = val
    
    def intervalChanged(self, val):
        """
        Interval changed
        
        """
        self.interval = val
    
    def numberFormatChanged(self, text):
        """
        Change number format
        
        """
        self.numberFormat = str(text)
        
        self.setFirstFileLabel()


################################################################################
class ImageRotateTab(QtWidgets.QWidget):
    def __init__(self, parent, mainWindow, width):
        super(ImageRotateTab, self).__init__(parent)
        
        self.parent = parent
        self.mainWindow = mainWindow
        self.width = width
        self.rendererWindow = self.parent.rendererWindow
        
        # initial values
        self.fileprefixText = "rotate"
        self.overwrite = 0
        self.degreesPerRotation = 5.0
        
        self.logger = logging.getLogger(__name__+".ImageRotateTab")
        
        # layout
        mainLayout = QtWidgets.QVBoxLayout(self)
#        mainLayout.setContentsMargins(0, 0, 0, 0)
#        mainLayout.setSpacing(0)
        mainLayout.setAlignment(QtCore.Qt.AlignTop)
        
        # output directory
        row = QtWidgets.QWidget(self)
        rowLayout = QtWidgets.QHBoxLayout(row)
#        rowLayout.setSpacing(0)
        rowLayout.setContentsMargins(0, 0, 0, 0)
        rowLayout.setAlignment(QtCore.Qt.AlignHCenter)
        
        label = QtWidgets.QLabel("Output folder")
        self.outputFolder = QtWidgets.QLineEdit("rotate")
        self.outputFolder.setFixedWidth(120)
        
        rowLayout.addWidget(label)
        rowLayout.addWidget(self.outputFolder)
        
        mainLayout.addWidget(row)
        
        # file prefix
        row = QtWidgets.QWidget(self)
        rowLayout = QtWidgets.QHBoxLayout(row)
#        rowLayout.setSpacing(0)
        rowLayout.setContentsMargins(0, 0, 0, 0)
        rowLayout.setAlignment(QtCore.Qt.AlignHCenter)
        
        label = QtWidgets.QLabel("File prefix")
                
        self.fileprefix = QtWidgets.QLineEdit(self.fileprefixText)
        self.fileprefix.setFixedWidth(120)
        self.fileprefix.textChanged[str].connect(self.fileprefixChanged)
        
        rowLayout.addWidget(label)
        rowLayout.addWidget(self.fileprefix)
        
        mainLayout.addWidget(row)
        
        # degrees per rotation
        label = QtWidgets.QLabel("Degrees per rotation")
        
        degPerRotSpinBox = QtWidgets.QSpinBox(self)
        degPerRotSpinBox.setMinimum(1)
        degPerRotSpinBox.setMaximum(360)
        degPerRotSpinBox.setValue(self.degreesPerRotation)
        degPerRotSpinBox.valueChanged.connect(self.degPerRotChanged)
        
        row = QtWidgets.QWidget(self)
        rowLayout = QtWidgets.QHBoxLayout(row)
#        rowLayout.setSpacing(0)
        rowLayout.setContentsMargins(0, 0, 0, 0)
        rowLayout.setAlignment(QtCore.Qt.AlignHCenter)
        rowLayout.addWidget(label)
        rowLayout.addWidget(degPerRotSpinBox)
        
        mainLayout.addWidget(row)
                
        # overwrite check box
        row = QtWidgets.QWidget(self)
        rowLayout = QtWidgets.QHBoxLayout(row)
#        rowLayout.setSpacing(0)
        rowLayout.setContentsMargins(0, 0, 0, 0)
        rowLayout.setAlignment(QtCore.Qt.AlignHCenter)
        
        self.overwriteCheck = QtWidgets.QCheckBox("Overwrite")
        self.overwriteCheck.stateChanged[int].connect(self.overwriteCheckChanged)
        
        rowLayout.addWidget(self.overwriteCheck)
        
        mainLayout.addWidget(row)
        
        # create movie box
        self.createMovieBox = CreateMovieBox(self)
        mainLayout.addWidget(self.createMovieBox)
        
        # start button
        row = QtWidgets.QWidget(self)
        rowLayout = QtWidgets.QHBoxLayout(row)
#        rowLayout.setSpacing(0)
        rowLayout.setContentsMargins(0, 0, 0, 0)
        rowLayout.setAlignment(QtCore.Qt.AlignHCenter)
        
        startRotatorButton = QtWidgets.QPushButton(QtGui.QIcon(iconPath("oxygen/go-last.png")), "START")
        startRotatorButton.setToolTip("Start sequencer")
        startRotatorButton.clicked.connect(self.startRotator)
        
        rowLayout.addWidget(startRotatorButton)
        
        mainLayout.addWidget(row)
    
    def startRotator(self):
        """
        Start the rotator.
        
        """
        if self.parent.renderType == "POV":
            settings = self.mainWindow.preferences.povrayForm
            povray = utilities.checkForExe(settings.pathToPovray)
            if not povray:
                utilities.warnExeNotFound(self, "%s (POV-Ray)" % (settings.pathToPovray,))
                return
        
        else:
            povray = ""
        
        self.logger.debug("Running rotator")
        
        # directory
        saveDir = str(self.outputFolder.text())
        saveDir += "-%s" % datetime.datetime.now().strftime("%y%m%d-%H%M%S")
        if os.path.exists(saveDir):
            if self.overwrite:
                shutil.rmtree(saveDir)
            
            else:
                count = 0
                while os.path.exists(saveDir):
                    count += 1
                    saveDir = "%s.%d" % (str(self.outputFolder.text()), count)
        
        os.mkdir(saveDir)
        
        # file name prefix
        fileprefix = os.path.join(saveDir, str(self.fileprefix.text()))
        
        # send to renderer
        status = self.rendererWindow.renderer.rotateAndSaveImage(self.parent.renderType, self.parent.imageFormat, fileprefix, 
                                                                 1, self.degreesPerRotation, povray=povray)
        
        # movie?
        if status:
            print("ERROR: rotate failed")
        
        else:
            # create movie
            if self.createMovieBox.isChecked():
                # show wait cursor
                QtWidgets.QApplication.setOverrideCursor(QtGui.QCursor(QtCore.Qt.WaitCursor))
                
                
                try:
                    saveText = os.path.join(saveDir, "%s%s" % (str(self.fileprefix.text()), "%d"))
                    self.parent.createMovie(saveDir, saveText, self.createMovieBox)
                
                finally:
                    # set cursor to normal
                    QtWidgets.QApplication.restoreOverrideCursor()
    
    def degPerRotChanged(self, val):
        """
        Degrees per rotation changed.
        
        """
        self.degreesPerRotation = val
    
    def overwriteCheckChanged(self, val):
        """
        Overwrite check changed
        
        """
        if self.overwriteCheck.isChecked():
            self.overwrite = 1
        
        else:
            self.overwrite = 0

    def fileprefixChanged(self, text):
        """
        File prefix has changed
        
        """
        self.fileprefixText = str(text)<|MERGE_RESOLUTION|>--- conflicted
+++ resolved
@@ -922,19 +922,11 @@
         renderTypeButtonGroup.setExclusive(1)
         renderTypeButtonGroup.buttonClicked[int].connect(self.setRenderType)
         
-<<<<<<< HEAD
-        self.POVButton = QtWidgets.QPushButton(QtGui.QIcon(iconPath("other/pov-icon.svg")), "POV-Ray")
+        self.POVButton = QtWidgets.QPushButton(QtGui.QIcon(iconPath("other/pov-icon.png")), "POV-Ray")
         self.POVButton.setCheckable(1)
         self.POVButton.setChecked(0)
         
-        self.VTKButton = QtWidgets.QPushButton(QtGui.QIcon(iconPath("other/vtk-icon.svg")), "VTK")
-=======
-        self.POVButton = QtGui.QPushButton(QtGui.QIcon(iconPath("other/pov-icon.png")), "POV-Ray")
-        self.POVButton.setCheckable(1)
-        self.POVButton.setChecked(0)
-        
-        self.VTKButton = QtGui.QPushButton(QtGui.QIcon(iconPath("other/vtk-icon.png")), "VTK")
->>>>>>> e90abfc4
+        self.VTKButton = QtWidgets.QPushButton(QtGui.QIcon(iconPath("other/vtk-icon.png")), "VTK")
         self.VTKButton.setCheckable(1)
         self.VTKButton.setChecked(1)
         
