--- conflicted
+++ resolved
@@ -33,16 +33,11 @@
     The VTK window
     
     """
-<<<<<<< HEAD
+    leftButtonPressed = QtCore.pyqtSignal(QtCore.QEvent)
     leftButtonReleased = QtCore.pyqtSignal(QtCore.QEvent)
+    rightButtonPressed = QtCore.pyqtSignal(QtCore.QEvent)
     rightButtonReleased = QtCore.pyqtSignal(QtCore.QEvent)
-=======
-    leftButtonPressed = QtCore.Signal(QtCore.QEvent)
-    leftButtonReleased = QtCore.Signal(QtCore.QEvent)
-    rightButtonPressed = QtCore.Signal(QtCore.QEvent)
-    rightButtonReleased = QtCore.Signal(QtCore.QEvent)
-    mouseMoved = QtCore.Signal(QtCore.QEvent)
->>>>>>> e90abfc4
+    mouseMoved = QtCore.pyqtSignal(QtCore.QEvent)
     
     def __init__(self, parent=None, wflags=QtCore.Qt.WindowFlags(), **kw):
         super(VTKWindow, self).__init__(parent=parent, wflags=wflags, **kw)
